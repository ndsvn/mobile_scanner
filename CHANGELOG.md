--- conflicted
+++ resolved
@@ -1,11 +1,10 @@
-<<<<<<< HEAD
 ## NEXT
 
 * This release requires Flutter 3.27.0 or higher.
 
 Improvements:
 * [Android] Added support for Impeller.
-=======
+
 ## 7.0.0-beta.5
 
 Improvements:
@@ -16,7 +15,6 @@
 
 Bugs fixed:
 * [Android] Fixed resources not being closed.
->>>>>>> 243b60e6
 
 ## 7.0.0-beta.4
 
