/// @docImport 'package:mobile_scanner/src/mobile_scanner.dart';
library;

import 'dart:async';

import 'package:flutter/widgets.dart';
import 'package:mobile_scanner/src/enums/barcode_format.dart';
import 'package:mobile_scanner/src/enums/camera_facing.dart';
import 'package:mobile_scanner/src/enums/detection_speed.dart';
import 'package:mobile_scanner/src/enums/mobile_scanner_error_code.dart';
import 'package:mobile_scanner/src/enums/torch_state.dart';
import 'package:mobile_scanner/src/mobile_scanner_exception.dart';
import 'package:mobile_scanner/src/mobile_scanner_platform_interface.dart';
import 'package:mobile_scanner/src/mobile_scanner_view_attributes.dart';
import 'package:mobile_scanner/src/objects/barcode_capture.dart';
import 'package:mobile_scanner/src/objects/mobile_scanner_state.dart';
import 'package:mobile_scanner/src/objects/start_options.dart';

/// The controller for the [MobileScanner] widget.
class MobileScannerController extends ValueNotifier<MobileScannerState> {
  /// Construct a new [MobileScannerController] instance.
  MobileScannerController({
    this.autoStart = true,
    this.cameraResolution,
    this.detectionSpeed = DetectionSpeed.normal,
    int detectionTimeoutMs = 250,
    this.facing = CameraFacing.back,
    this.formats = const <BarcodeFormat>[],
    this.returnImage = false,
    this.torchEnabled = false,
<<<<<<< HEAD
    this.autoZoom = false,
=======
    this.invertImage = false,
>>>>>>> 357c41c3
  })  : detectionTimeoutMs =
            detectionSpeed == DetectionSpeed.normal ? detectionTimeoutMs : 0,
        assert(
          detectionTimeoutMs >= 0,
          'The detection timeout must be greater than or equal to 0.',
        ),
        super(MobileScannerState.uninitialized(facing));

  /// The desired resolution for the camera.
  ///
  /// When this value is provided, the camera will try to match this resolution,
  /// or fallback to the closest available resolution.
  /// When this is null, Android defaults to a resolution of 640x480.
  ///
  /// Bear in mind that changing the resolution has an effect on the aspect ratio.
  ///
  /// When the camera orientation changes,
  /// the resolution will be flipped to match the new dimensions of the display.
  ///
  /// Currently only supported on Android.
  final Size? cameraResolution;

  /// Automatically start the scanner on initialization.
  final bool autoStart;

  /// The detection speed for the scanner.
  ///
  /// Defaults to [DetectionSpeed.normal].
  final DetectionSpeed detectionSpeed;

  /// The detection timeout, in milliseconds, for the scanner.
  ///
  /// This timeout is ignored if the [detectionSpeed]
  /// is not set to [DetectionSpeed.normal].
  ///
  /// By default this is set to `250` milliseconds,
  /// which prevents memory issues on older devices.
  final int detectionTimeoutMs;

  /// The facing direction for the camera.
  ///
  /// Defaults to the back-facing camera.
  final CameraFacing facing;

  /// The formats that the scanner should detect.
  ///
  /// If this is empty, all supported formats are detected.
  final List<BarcodeFormat> formats;

  /// Whether the [BarcodeCapture.image] bytes should be provided.
  ///
  /// If this is false, [BarcodeCapture.image] will always be null.
  ///
  /// Defaults to false, and is only supported on iOS, MacOS and Android.
  final bool returnImage;

  /// Invert image colors for analyzer to support white-on-black barcodes, which are not supported by MLKit.
  /// Usage of this parameter can incur a performance cost, as frames need to be altered during processing.
  ///
  /// Defaults to false and is only supported on Android.
  final bool invertImage;

  /// Whether the flashlight should be turned on when the camera is started.
  ///
  /// Defaults to false.
  final bool torchEnabled;

  /// Whether the camera should auto zoom if the detected code is to far from
  /// the camera.
  ///
  /// Only supported on Android.
  final bool autoZoom;

  /// The internal barcode controller, that listens for detected barcodes.
  final StreamController<BarcodeCapture> _barcodesController =
      StreamController.broadcast();

  /// Get the stream of scanned barcodes.
  ///
  /// If an error occurred during the detection of a barcode,
  /// a [MobileScannerBarcodeException] error is emitted to the stream.
  Stream<BarcodeCapture> get barcodes => _barcodesController.stream;

  StreamSubscription<BarcodeCapture?>? _barcodesSubscription;
  StreamSubscription<TorchState>? _torchStateSubscription;
  StreamSubscription<double>? _zoomScaleSubscription;

  bool _isDisposed = false;

  void _disposeListeners() {
    _barcodesSubscription?.cancel();
    _torchStateSubscription?.cancel();
    _zoomScaleSubscription?.cancel();

    _barcodesSubscription = null;
    _torchStateSubscription = null;
    _zoomScaleSubscription = null;
  }

  void _setupListeners() {
    _barcodesSubscription =
        MobileScannerPlatform.instance.barcodesStream.listen(
      (BarcodeCapture? barcode) {
        if (_barcodesController.isClosed || barcode == null) {
          return;
        }

        _barcodesController.add(barcode);
      },
      onError: (Object error) {
        if (_barcodesController.isClosed) {
          return;
        }

        _barcodesController.addError(error);
      },
      // Errors are handled gracefully by forwarding them.
      cancelOnError: false,
    );

    _torchStateSubscription = MobileScannerPlatform.instance.torchStateStream
        .listen((TorchState torchState) {
      if (_isDisposed) {
        return;
      }

      value = value.copyWith(torchState: torchState);
    });

    _zoomScaleSubscription = MobileScannerPlatform.instance.zoomScaleStateStream
        .listen((double zoomScale) {
      if (_isDisposed) {
        return;
      }

      value = value.copyWith(zoomScale: zoomScale);
    });
  }

  void _throwIfNotInitialized() {
    if (!value.isInitialized) {
      throw const MobileScannerException(
        errorCode: MobileScannerErrorCode.controllerUninitialized,
        errorDetails: MobileScannerErrorDetails(
          message: 'The MobileScannerController has not been initialized.',
        ),
      );
    }

    if (_isDisposed) {
      throw const MobileScannerException(
        errorCode: MobileScannerErrorCode.controllerDisposed,
        errorDetails: MobileScannerErrorDetails(
          message:
              'The MobileScannerController was used after it has been disposed.',
        ),
      );
    }
  }

  /// Returns false if stop is called but not necessary, otherwise true is returned.
  bool _stop() {
    // Do nothing if not initialized or already stopped.
    // On the web, the permission popup triggers a lifecycle change from resumed to inactive,
    // due to the permission popup gaining focus.
    // This would 'stop' the camera while it is not ready yet.
    if (!value.isInitialized || !value.isRunning || _isDisposed) {
      return false;
    }

    _disposeListeners();

    final TorchState oldTorchState = value.torchState;

    // After the camera stopped, set the torch state to off,
    // as the torch state callback is never called when the camera is stopped.
    // If the device does not have a torch, do not report "off".
    value = value.copyWith(
      isRunning: false,
      torchState: oldTorchState == TorchState.unavailable
          ? TorchState.unavailable
          : TorchState.off,
    );
    return true;
  }

  /// Analyze an image file.
  ///
  /// The [path] points to a file on the device.
  /// The [formats] specify the barcode formats that should be detected in the image.
  /// If the [formats] are omitted or empty, all formats are detected.
  ///
  /// This is only supported on Android, physical iOS devices and MacOS.
  /// This is not supported on the iOS Simulator, due to restrictions on the Simulator.
  ///
  /// Returns the [BarcodeCapture] that was found in the image.
  ///
  /// If an error occurred during the analysis of the image,
  /// a [MobileScannerBarcodeException] error is thrown.
  ///
  /// If analyzing images from a file is not supported, an [UnsupportedError] is thrown.
  Future<BarcodeCapture?> analyzeImage(
    String path, {
    List<BarcodeFormat> formats = const <BarcodeFormat>[],
  }) {
    return MobileScannerPlatform.instance.analyzeImage(path, formats: formats);
  }

  /// Build a camera preview widget.
  Widget buildCameraView() {
    _throwIfNotInitialized();

    return MobileScannerPlatform.instance.buildCameraView();
  }

  /// Reset the zoom scale of the camera.
  ///
  /// Does nothing if the camera is not running.
  Future<void> resetZoomScale() async {
    _throwIfNotInitialized();

    if (!value.isRunning) {
      return;
    }

    // When the platform has updated the zoom scale,
    // it will send an update through the zoom scale state event stream.
    await MobileScannerPlatform.instance.resetZoomScale();
  }

  /// Set the zoom scale of the camera.
  ///
  /// The [zoomScale] must be between 0.0 and 1.0 (both inclusive).
  ///
  /// If the [zoomScale] is out of range,
  /// it is adjusted to fit within the allowed range.
  ///
  /// Does nothing if the camera is not running.
  Future<void> setZoomScale(double zoomScale) async {
    _throwIfNotInitialized();

    if (!value.isRunning) {
      return;
    }

    final double clampedZoomScale = zoomScale.clamp(0.0, 1.0);

    // Update the zoom scale state to the new state.
    // When the platform has updated the zoom scale,
    // it will send an update through the zoom scale state event stream.
    await MobileScannerPlatform.instance.setZoomScale(clampedZoomScale);
  }

  /// Start scanning for barcodes.
  ///
  /// The [cameraDirection] can be used to specify the camera direction.
  /// If this is null, this defaults to the [facing] value.
  ///
  /// Does nothing if the camera is already running.
  /// Upon calling this method, the necessary camera permission will be requested.
  ///
  /// If the permission is denied on iOS, MacOS or Web, there is no way to request it again.
  Future<void> start({CameraFacing? cameraDirection}) async {
    if (_isDisposed) {
      throw const MobileScannerException(
        errorCode: MobileScannerErrorCode.controllerDisposed,
        errorDetails: MobileScannerErrorDetails(
          message:
              'The MobileScannerController was used after it has been disposed.',
        ),
      );
    }

    // Do nothing if the camera is already running.
    if (value.isRunning) {
      return;
    }

    final CameraFacing effectiveDirection = cameraDirection ?? facing;

    final StartOptions options = StartOptions(
      cameraDirection: effectiveDirection,
      cameraResolution: cameraResolution,
      detectionSpeed: detectionSpeed,
      detectionTimeoutMs: detectionTimeoutMs,
      formats: formats,
      returnImage: returnImage,
      torchEnabled: torchEnabled,
<<<<<<< HEAD
      autoZoom: autoZoom,
=======
      invertImage: invertImage,
>>>>>>> 357c41c3
    );

    try {
      _setupListeners();

      final MobileScannerViewAttributes viewAttributes =
          await MobileScannerPlatform.instance.start(
        options,
      );

      if (!_isDisposed) {
        value = value.copyWith(
          availableCameras: viewAttributes.numberOfCameras,
          cameraDirection: effectiveDirection,
          isInitialized: true,
          isRunning: true,
          size: viewAttributes.size,
          // Provide the current torch state.
          // Updates are provided by the `torchStateStream`.
          torchState: viewAttributes.currentTorchMode,
        );
      }
    } on MobileScannerException catch (error) {
      // If the controller is already initialized, ignore the error.
      // Starting the controller while it is already started, or in the process of starting, is redundant.
      if (error.errorCode ==
          MobileScannerErrorCode.controllerAlreadyInitialized) {
        return;
      }

      // The initialization finished with an error.
      // To avoid stale values, reset the output size,
      // torch state and zoom scale to the defaults.
      if (!_isDisposed) {
        value = value.copyWith(
          cameraDirection: facing,
          isInitialized: true,
          isRunning: false,
          error: error,
          size: Size.zero,
          torchState: TorchState.unavailable,
          zoomScale: 1.0,
        );
      }
    }
  }

  /// Stop the camera.
  ///
  /// After calling this method, the camera can be restarted using [start].
  ///
  /// Does nothing if the camera is already stopped.
  Future<void> stop() async {
    if (_stop()) {
      await MobileScannerPlatform.instance.stop();
    }
  }

  /// Pause the camera.
  ///
  /// This method stops to update camera frame and scan barcodes.
  /// After calling this method, the camera can be restarted using [start].
  ///
  /// Does nothing if the camera is already paused or stopped.
  Future<void> pause() async {
    if (_stop()) {
      await MobileScannerPlatform.instance.pause();
    }
  }

  /// Switch between the front and back camera.
  ///
  /// Does nothing if the device has less than 2 cameras.
  Future<void> switchCamera() async {
    _throwIfNotInitialized();

    final int? availableCameras = value.availableCameras;

    // Do nothing if the amount of cameras is less than 2 cameras.
    // If the the current platform does not provide the amount of cameras,
    // continue anyway.
    if (availableCameras != null && availableCameras < 2) {
      return;
    }

    await stop();

    final CameraFacing cameraDirection = value.cameraDirection;

    await start(
      cameraDirection: cameraDirection == CameraFacing.front
          ? CameraFacing.back
          : CameraFacing.front,
    );
  }

  /// Switches the flashlight on or off.
  ///
  /// Does nothing if the device has no torch,
  /// or if the camera is not running.
  ///
  /// If the current torch state is [TorchState.auto],
  /// the torch is turned on or off depending on its actual current state.
  Future<void> toggleTorch() async {
    _throwIfNotInitialized();

    if (!value.isRunning) {
      return;
    }

    final TorchState torchState = value.torchState;

    if (torchState == TorchState.unavailable) {
      return;
    }

    // Request the torch state to be switched to the opposite state.
    // When the platform has updated the torch state,
    // it will send an update through the torch state event stream.
    await MobileScannerPlatform.instance.toggleTorch();
  }

  /// Update the scan window with the given [window] rectangle.
  ///
  /// If [window] is null, the scan window will be reset to the full camera preview.
  Future<void> updateScanWindow(Rect? window) async {
    if (_isDisposed || !value.isInitialized) {
      return;
    }

    await MobileScannerPlatform.instance.updateScanWindow(window);
  }

  /// Dispose the controller.
  ///
  /// Once the controller is disposed, it cannot be used anymore.
  @override
  Future<void> dispose() async {
    if (_isDisposed) {
      return;
    }

    _isDisposed = true;
    unawaited(_barcodesController.close());
    super.dispose();

    await MobileScannerPlatform.instance.dispose();
  }
}<|MERGE_RESOLUTION|>--- conflicted
+++ resolved
@@ -28,11 +28,8 @@
     this.formats = const <BarcodeFormat>[],
     this.returnImage = false,
     this.torchEnabled = false,
-<<<<<<< HEAD
+    this.invertImage = false,
     this.autoZoom = false,
-=======
-    this.invertImage = false,
->>>>>>> 357c41c3
   })  : detectionTimeoutMs =
             detectionSpeed == DetectionSpeed.normal ? detectionTimeoutMs : 0,
         assert(
@@ -321,11 +318,8 @@
       formats: formats,
       returnImage: returnImage,
       torchEnabled: torchEnabled,
-<<<<<<< HEAD
+      invertImage: invertImage,
       autoZoom: autoZoom,
-=======
-      invertImage: invertImage,
->>>>>>> 357c41c3
     );
 
     try {
