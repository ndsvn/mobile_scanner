package dev.steenbakker.mobile_scanner

import android.app.Activity
import android.content.Context
import android.hardware.camera2.CameraCharacteristics
import android.hardware.camera2.CameraManager
import android.net.Uri
import android.os.Handler
import android.os.Looper
import android.util.Size
import androidx.camera.core.CameraSelector
import androidx.camera.core.ExperimentalGetImage
import com.google.mlkit.vision.barcode.BarcodeScannerOptions
import dev.steenbakker.mobile_scanner.objects.BarcodeFormats
import dev.steenbakker.mobile_scanner.objects.DetectionSpeed
import dev.steenbakker.mobile_scanner.objects.MobileScannerErrorCodes
import io.flutter.plugin.common.BinaryMessenger
import io.flutter.plugin.common.MethodCall
import io.flutter.plugin.common.MethodChannel
import io.flutter.plugin.common.PluginRegistry.RequestPermissionsResultListener
import io.flutter.embedding.engine.plugins.activity.ActivityPluginBinding
import io.flutter.view.TextureRegistry
import java.io.File
import com.google.mlkit.vision.barcode.ZoomSuggestionOptions

class MobileScannerHandler(
    private val activity: Activity,
    private val barcodeHandler: BarcodeHandler,
    binaryMessenger: BinaryMessenger,
    private val permissions: MobileScannerPermissions,
    private val addPermissionListener: (RequestPermissionsResultListener) -> Unit,
    textureRegistry: TextureRegistry): MethodChannel.MethodCallHandler {

    private val analyzeImageErrorCallback: AnalyzerErrorCallback = {
        Handler(Looper.getMainLooper()).post {
            analyzerResult?.error(MobileScannerErrorCodes.BARCODE_ERROR, it, null)
            analyzerResult = null
        }
    }

    private val analyzeImageSuccessCallback: AnalyzerSuccessCallback = {
        Handler(Looper.getMainLooper()).post {
            analyzerResult?.success(mapOf(
                "name" to "barcode",
                "data" to it
            ))
            analyzerResult = null
        }
    }

    private var analyzerResult: MethodChannel.Result? = null

    private val callback: MobileScannerCallback = { barcodes: List<Map<String, Any?>>, image: ByteArray?, width: Int?, height: Int? ->
        barcodeHandler.publishEvent(mapOf(
            "name" to "barcode",
            "data" to barcodes,
            // The image dimensions are always provided.
            // The image bytes are only non-null when `returnImage` is true.
            "image" to mapOf(
                "bytes" to image,
                "width" to width?.toDouble(),
                "height" to height?.toDouble(),
            )
        ))
    }

    private val errorCallback: MobileScannerErrorCallback = {error: String ->
        barcodeHandler.publishError(MobileScannerErrorCodes.BARCODE_ERROR, error, null)
    }

    private var methodChannel: MethodChannel? = null

    private var mobileScanner: MobileScanner? = null

    private val torchStateCallback: TorchStateCallback = {state: Int ->
        // Off = 0, On = 1
        barcodeHandler.publishEvent(mapOf("name" to "torchState", "data" to state))
    }

    private val zoomScaleStateCallback: ZoomScaleStateCallback = {zoomScale: Double ->
        barcodeHandler.publishEvent(mapOf("name" to "zoomScaleState", "data" to zoomScale))
    }

    init {
        methodChannel = MethodChannel(binaryMessenger,
            "dev.steenbakker.mobile_scanner/scanner/method")
        methodChannel!!.setMethodCallHandler(this)
        mobileScanner = MobileScanner(activity, textureRegistry, callback, errorCallback)
    }

    fun dispose(activityPluginBinding: ActivityPluginBinding) {
        methodChannel?.setMethodCallHandler(null)
        methodChannel = null
        mobileScanner?.dispose()
        mobileScanner = null

        val listener: RequestPermissionsResultListener? = permissions.getPermissionListener()

        if(listener != null) {
            activityPluginBinding.removeRequestPermissionsResultListener(listener)
        }
    }

    @ExperimentalGetImage
    override fun onMethodCall(call: MethodCall, result: MethodChannel.Result) {
        when (call.method) {
            "state" -> result.success(permissions.hasCameraPermission(activity))
            "request" -> permissions.requestPermission(
                activity,
                addPermissionListener,
                object: MobileScannerPermissions.ResultCallback {
                    override fun onResult(errorCode: String?) {
                        when(errorCode) {
                            null -> result.success(true)
                            MobileScannerErrorCodes.CAMERA_ACCESS_DENIED -> result.success(false)
                            MobileScannerErrorCodes.CAMERA_PERMISSIONS_REQUEST_ONGOING -> result.error(
                                MobileScannerErrorCodes.CAMERA_PERMISSIONS_REQUEST_ONGOING,
                                MobileScannerErrorCodes.CAMERA_PERMISSIONS_REQUEST_ONGOING_MESSAGE, null)
                            else -> result.error(
                                MobileScannerErrorCodes.GENERIC_ERROR, MobileScannerErrorCodes.GENERIC_ERROR_MESSAGE, null)
                        }
                    }
                })
            "start" -> start(call, result)
            "pause" -> pause(result)
            "stop" -> stop(result)
            "toggleTorch" -> toggleTorch(result)
            "analyzeImage" -> analyzeImage(call, result)
            "setScale" -> setScale(call, result)
            "resetScale" -> resetScale(result)
            "updateScanWindow" -> updateScanWindow(call, result)
            else -> result.notImplemented()
        }
    }

    @ExperimentalGetImage
    private fun start(call: MethodCall, result: MethodChannel.Result) {
        val torch: Boolean = call.argument<Boolean>("torch") ?: false
        val facing: Int = call.argument<Int>("facing") ?: 0
        val formats: List<Int>? = call.argument<List<Int>>("formats")
        val returnImage: Boolean = call.argument<Boolean>("returnImage") ?: false
        val speed: Int = call.argument<Int>("speed") ?: 1
        val timeout: Int = call.argument<Int>("timeout") ?: 250
        val cameraResolutionValues: List<Int>? = call.argument<List<Int>>("cameraResolution")
<<<<<<< HEAD
=======
        val autoZoom: Boolean = call.argument<Boolean>("autoZoom") ?: false
>>>>>>> 05e9a8eb
        val cameraResolution: Size? = if (cameraResolutionValues != null) {
            Size(cameraResolutionValues[0], cameraResolutionValues[1])
        } else {
            null
        }
        val invertImage: Boolean = call.argument<Boolean>("invertImage") ?: false

        val barcodeScannerOptions: BarcodeScannerOptions? = buildBarcodeScannerOptions(formats, autoZoom)

        val position =
            if (facing == 0) CameraSelector.DEFAULT_FRONT_CAMERA else CameraSelector.DEFAULT_BACK_CAMERA

        val detectionSpeed: DetectionSpeed = when (speed) {
            0 -> DetectionSpeed.NO_DUPLICATES
            1 -> DetectionSpeed.NORMAL
            else -> DetectionSpeed.UNRESTRICTED
        }

        mobileScanner!!.start(
            barcodeScannerOptions,
            returnImage,
            position,
            torch,
            detectionSpeed,
            torchStateCallback,
            zoomScaleStateCallback,
            mobileScannerStartedCallback = {
                Handler(Looper.getMainLooper()).post {
                    result.success(mapOf(
                        "textureId" to it.id,
                        "size" to mapOf("width" to it.width, "height" to it.height),
                        "currentTorchState" to it.currentTorchState,
                        "numberOfCameras" to it.numberOfCameras
                    ))
                }
            },
            mobileScannerErrorCallback = {
                Handler(Looper.getMainLooper()).post {
                    when (it) {
                        is AlreadyStarted -> {
                            result.error(
                                MobileScannerErrorCodes.ALREADY_STARTED_ERROR,
                                MobileScannerErrorCodes.ALREADY_STARTED_ERROR_MESSAGE,
                                null
                            )
                        }
                        is CameraError -> {
                            result.error(
                                MobileScannerErrorCodes.CAMERA_ERROR,
                                MobileScannerErrorCodes.CAMERA_ERROR_MESSAGE,
                                null
                            )
                        }
                        is NoCamera -> {
                            result.error(
                                MobileScannerErrorCodes.NO_CAMERA_ERROR,
                                MobileScannerErrorCodes.NO_CAMERA_ERROR_MESSAGE,
                                null
                            )
                        }
                        else -> {
                            result.error(
                                MobileScannerErrorCodes.GENERIC_ERROR,
                                MobileScannerErrorCodes.GENERIC_ERROR_MESSAGE,
                                null
                            )
                        }
                    }
                }
            },
            timeout.toLong(),
<<<<<<< HEAD
            cameraResolution
=======
            cameraResolution,
            invertImage,
>>>>>>> 05e9a8eb
        )
    }

    private fun pause(result: MethodChannel.Result) {
        try {
            mobileScanner!!.pause()
            result.success(null)
        } catch (e: Exception) {
            when (e) {
                is AlreadyPaused, is AlreadyStopped -> result.success(null)
                else -> throw e
            }
        }
    }

    private fun stop(result: MethodChannel.Result) {
        try {
            mobileScanner!!.stop()
            result.success(null)
        } catch (e: AlreadyStopped) {
            result.success(null)
        }
    }

    private fun analyzeImage(call: MethodCall, result: MethodChannel.Result) {
        analyzerResult = result

        val formats: List<Int>? = call.argument<List<Int>>("formats")
        val filePath: String = call.argument<String>("filePath")!!

        mobileScanner!!.analyzeImage(
            Uri.fromFile(File(filePath)),
            buildBarcodeScannerOptions(formats, false),
            analyzeImageSuccessCallback,
            analyzeImageErrorCallback)
    }

    private fun toggleTorch(result: MethodChannel.Result) {
        mobileScanner?.toggleTorch()
        result.success(null)
    }

    private fun setScale(call: MethodCall, result: MethodChannel.Result) {
        try {
            mobileScanner!!.setScale(call.arguments as Double)
            result.success(null)
        } catch (e: ZoomWhenStopped) {
            result.error(
                MobileScannerErrorCodes.SET_SCALE_WHEN_STOPPED_ERROR, MobileScannerErrorCodes.SET_SCALE_WHEN_STOPPED_ERROR_MESSAGE, null)
        } catch (e: ZoomNotInRange) {
            result.error(
                MobileScannerErrorCodes.GENERIC_ERROR, MobileScannerErrorCodes.INVALID_ZOOM_SCALE_ERROR_MESSAGE, null)
        }
    }

    private fun setZoomRatio(scale: Float) : Boolean {
        try {
            mobileScanner!!.setZoomRatio(scale.toDouble())
            return true
        } catch (e: ZoomWhenStopped) { }
        return false
    }

    private fun resetScale(result: MethodChannel.Result) {
        try {
            mobileScanner!!.resetScale()
            result.success(null)
        } catch (e: ZoomWhenStopped) {
            result.error(
                MobileScannerErrorCodes.SET_SCALE_WHEN_STOPPED_ERROR, MobileScannerErrorCodes.SET_SCALE_WHEN_STOPPED_ERROR_MESSAGE, null)
        }
    }

    private fun updateScanWindow(call: MethodCall, result: MethodChannel.Result) {
        mobileScanner?.scanWindow = call.argument<List<Float>?>("rect")

        result.success(null)
    }

    private fun buildBarcodeScannerOptions(formats: List<Int>?, autoZoom: Boolean): BarcodeScannerOptions? {
        val builder : BarcodeScannerOptions.Builder?
        if (formats == null) {
           builder = BarcodeScannerOptions.Builder()
        } else {
            val formatsList: MutableList<Int> = mutableListOf()

            for (formatValue in formats) {
                formatsList.add(BarcodeFormats.fromRawValue(formatValue).intValue)
            }

            if (formatsList.size == 1) {
                builder = BarcodeScannerOptions.Builder().setBarcodeFormats(formatsList.first())
            } else {
                builder = BarcodeScannerOptions.Builder().setBarcodeFormats(
                    formatsList.first(),
                    *formatsList.subList(1, formatsList.size).toIntArray()
                )
            }
        }

        if (autoZoom) {
            builder.setZoomSuggestionOptions(
                ZoomSuggestionOptions.Builder {
                    setZoomRatio(it)
                }.setMaxSupportedZoomRatio(getMaxZoomRatio())
                    .build())
        }

        return builder.build()
    }

    private fun getMaxZoomRatio(): Float {
        val cameraManager = activity.getSystemService(Context.CAMERA_SERVICE) as CameraManager
        var maxZoom = 1.0F

        try {
            for (cameraId in cameraManager.cameraIdList) {
                val characteristics = cameraManager.getCameraCharacteristics(cameraId)

                val maxZoomRatio = characteristics.get(CameraCharacteristics.SCALER_AVAILABLE_MAX_DIGITAL_ZOOM)
                if (maxZoomRatio != null && maxZoomRatio > maxZoom) {
                    maxZoom = maxZoomRatio
                }
            }
        } catch (e: Exception) {
            e.printStackTrace()
        }
        return maxZoom
    }
}<|MERGE_RESOLUTION|>--- conflicted
+++ resolved
@@ -142,10 +142,7 @@
         val speed: Int = call.argument<Int>("speed") ?: 1
         val timeout: Int = call.argument<Int>("timeout") ?: 250
         val cameraResolutionValues: List<Int>? = call.argument<List<Int>>("cameraResolution")
-<<<<<<< HEAD
-=======
         val autoZoom: Boolean = call.argument<Boolean>("autoZoom") ?: false
->>>>>>> 05e9a8eb
         val cameraResolution: Size? = if (cameraResolutionValues != null) {
             Size(cameraResolutionValues[0], cameraResolutionValues[1])
         } else {
@@ -217,12 +214,8 @@
                 }
             },
             timeout.toLong(),
-<<<<<<< HEAD
-            cameraResolution
-=======
             cameraResolution,
             invertImage,
->>>>>>> 05e9a8eb
         )
     }
 
