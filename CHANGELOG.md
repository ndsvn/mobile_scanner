<<<<<<< HEAD
## NEXT

* This release requires Flutter 3.27.0 or higher.
* Export the `MobileScannerViewAttributes` and `StartOptions` types, to allow them in tests.

Improvements:
* [Android] Added support for Impeller.
* [Apple] Added support for `rawBytes` from the Vision API observations.

Bugs fixed:
* [Apple] Fixed a bug that caused a crash when the capture session could not add the video input.

## 7.0.0-beta.5

Improvements:
* [Android] Added `autoZoom` parameter to auto zoom if the detected code is to far from the camera.
* [Android] Added `invertImage` parameter to invert image colors for analyzer to support white-on-black barcodes, which are not supported by MLKit.
* [Android] Updated camera-camera2 dependencies.
* Added pause functionality to all platforms.

Bugs fixed:
* [Android] Fixed resources not being closed.

## 7.0.0-beta.4

**BREAKING CHANGES:**

* The `updateScanWindow` method is now private. Instead, update the scan window in the `MobileScanner` widget directly.
* The deprecated `EncryptionType.none` constant has been removed. Use `EncryptionType.unknown` instead.
* The `errorBuilder` and `placeholderBuilder` of the `MobileScanner` widget no longer take a Widget argument, as it was unused.
* The `MobileScannerErrorBuilder` typedef has been removed.

Bugs fixed:
* [Apple] Fixed an issue which caused the scanWindow to always be present, even when reset to no value.
* [Apple] Fixed an issue that caused the barcode size to report the wrong height.
* [Apple] Fixed a bug that caused the corner points to not be returned in clockwise orientation.
* [Apple] Fixed an issue where `analyzeImage` would not throw an error if no valid image is provided as argument.
* [Apple] Fixed an issue where `analyzeImage` would not return if no barcodes are found in the image.
* [Apple] Fixed an issue where the iOS Simulator did not report that analyzing images from a file is unsupported. 
* [Android] Fixed an issue where `analyzeImage` would not return if no valid image is provided as argument.

Improvements:
* Added a basic barcode overlay widget, for use with the camera preview.
* Added a basic scan window overlay widget, for use with the camera preview.
* Update the bundled MLKit model for Android to version `17.3.0`.
* Added documentation in places where it was missing.
* Added `color` and `style` properties to the `BarcodePainter` widget.
* Enabled Swift Package Manager for the example app.

## 7.0.0-beta.3

* Fixed a build issue on macOS.

## 7.0.0-beta.2

Bugs fixed:
* [Apple] Fixed an issue with the zoom slider being non-functional.
* [Apple] Fixed an issue where the flash would briefly show when the camera is turned on.
* [Apple] Fixed an issue that prevented the scan window from working.
* [Apple] Fixed an issue that caused the barcode overlay to use the wrong dimensions.

Improvements:
* [iOS] Adds support for Swift Package Manager.

Known issues:
* BoxFit.cover & BoxFit.fitHeight produce the wrong width in the barcode overlay.

## 7.0.0-beta.1

Improvements:
* [iOS] Migrate to the Vision API.
* [iOS] Updated the minimum iOS version back down to 12.0.
* [Apple] Merged the iOS and MacOS sources.

Known issues:
* [Apple] The zoom slider does not work correctly.
* [Apple] The scan window does not work correctly.
* [Apple] The camera flash briefly shows when the camera is started.
=======
## 6.0.6
Bugs fixed:
* [web] Fixed a bug that prevented color inverted barcodes from being scanned.

Improvements:
* [web] Bump ZXingJS from version 0.19.1 to 0.21.3.
>>>>>>> b235271b

## 6.0.5
Bugs fixed:
* [Android] Fixed crash due to imageProxy being closed too early.

## 6.0.4
Bugs fixed:
* [Android] Fixed UI stutter when `returnImage` is true.

## 6.0.3
New features:
* Adds pause function to pause the camera but keep textures in place.

## 6.0.2
Bugs fixed:
* Fixed a bug that prevented `analyzeImage` from actually accepting the configured formats.

Improvements:
* [iOS] Excluded the `arm64` architecture for Simulators, which is unsupported by MLKit 7.0.0.

## 6.0.1
Bugs fixed:
* Fixed a bug that would cause onDetect to not handle errors.

Improvements:
* [iOS] Excluded the `armv7` architecture, which is unsupported by MLKit 7.0.0.
* Added a new `onDetectError` error handler to the `MobileScanner` widget, for use with `onDetect`.

## 6.0.0

**BREAKING CHANGES:**

* [iOS] iOS 15.5.0 is now the minimum supported iOS version.
* [iOS] Updates MLKit to version 7.0.0.
* [iOS] Updates the minimum supported XCode version to 15.3.0.

Improvements:
* [MacOS] Added the corners and size information to barcode results.
* [MacOS] Added support for `analyzeImage`.
* [MacOS] Added a Privacy Manifest.
* [web] Added the size information to barcode results.
* [web] Added the video output size information to barcode capture.
* Added support for barcode formats to image analysis.
* Updated the scanner to report any scanning errors that were encountered during processing.
* Introduced a new getter `hasCameraPermission` for the `MobileScannerState`.
* Fixed a bug in the lifecycle handling sample. Now instead of checking `isInitialized`,
the sample recommends using `hasCameraPermission`, which also guards against camera permission errors.
* Updated the behavior of `returnImage` to only determine if the camera output bytes should be sent.
* Updated the behavior of `BarcodeCapture.size` to always be provided when available, regardless of `returnImage`.

Bugs fixed:
* Fixed a bug that would cause the scanner to emit an error when it was already started. Now it ignores any calls to start while it is starting.
* [MacOS] Fixed a bug that prevented the `anaylzeImage()` sample from working properly.

## 5.2.3

Deprecations:
* The `EncryptionType.none` constant has been deprecated, as its name was misleading. Use `EncryptionType.unknown` instead.

Bugs fixed:
* Fixed `EncryptionType` throwing on invalid `SAE` encryption type.
* [web] Removed the `controls` attribute on the video preview.

Improvements:
* All enum types for barcode data (i.e. Wifi type or email type) now return `unknown` for unrecognized values.

## 5.2.2

Improvements:
* [MacOS] Adds Swift Package Manager support.
* [MacOS] Adds support for `returnImage`.
* Added a new `size` property to `Barcode`, that denotes the bounding box of the barcode.

Bugs fixed:
* Fixed some documentation errors for the `size` and `image` of `BarcodeCapture`.
* [iOS] Fixed a bug with `returnImage`.
* [Android/iOS] Adjusted the raw barcode scan value to pass the raw event data, like on MacOS.

## 5.2.1

* Updates the `package:web` dependency to use a version range.

## 5.2.0

This release requires Flutter 3.22.0 and Dart 3.4.

* [Android] Fixed a leak of the barcode scanner.
* [Android] Fixed a crash when encountering invalid numbers for the scan window.
* [Web] Migrates `package:web` to 1.0.0.

## 5.1.1
* This release fixes an issue with automatic starts in the examples.

## 5.1.0
This updates reverts a few breaking changes made in v5.0.0 in order to keep things simple.

* The `onDetect` method has been reinstated in the `MobileScanner` widget, but is nullable. You can
still listen to `MobileScannerController.barcodes` directly by passing null to this parameter.
* The `autoStart` attribute has been reinstated in the `MobileScannerController` and defaults to true. However, if you want
to control which camera is used on start, or you want to manage the lifecycle yourself, you should set
autoStart to false and manually call `MobileScannerController.start({CameraFacing? cameraDirection})`.
* The `controller` is no longer required in the `MobileScanner` widget. However if provided, the user should take care 
of disposing it.
* [Android] Revert Gradle 8 back to Gradle 7, to be inline with most Flutter plugins and prevent build issues.
* [Android] Revert Kotlin back from 1.9 to 1.7 to be inline with most Flutter plugins. Special 1.9 functionality
has been refactored to be compatible with 1.7.


## 5.0.2
Bugs fixed:
* Fixed a crash when the controller is disposed while it is still starting. [#1036](https://github.com/juliansteenbakker/mobile_scanner/pull/1036) (thanks @EArminjon !)
* Fixed an issue that causes the initial torch state to be out of sync.

Improvements:
* Updated the lifeycle code sample to handle not-initialized controllers.

## 5.0.1
Improvements:
* Adjusted the platform checks to use the defaultTargetPlatform API, so that tests can use the correct platform overrides.

## 5.0.0
This major release contains all the changes from the 5.0.0 beta releases, along with the following changes:

Improvements:
* [Android] Remove the Kotlin Standard Library from the dependencies, as it is automatically included in Kotlin 1.4+

## 5.0.0-beta.3
**BREAKING CHANGES:**

* Flutter 3.19.0 is now required.
* [iOS] iOS 12.0 is now the minimum supported iOS version.
* [iOS] Adds a Privacy Manifest.

Bugs fixed:
* Fixed an issue where the camera preview and barcode scanner did not work the second time on web.

Improvements:
* [web] Migrates to extension types. (thanks @koji-1009 !)

## 5.0.0-beta.2
Bugs fixed:
* Fixed an issue where the scan window was not updated when its size was changed. (thanks @navaronbracke !)

## 5.0.0-beta.1
**BREAKING CHANGES:**

* The `width` and `height` of `BarcodeCapture` have been removed, in favor of `size`.
* The `raw` attribute is now `Object?` instead of `dynamic`, so that it participates in type promotion.
* The `MobileScannerArguments` class has been removed from the public API, as it is an internal type.
* The `cameraFacingOverride` named argument for the `start()` method has been renamed to `cameraDirection`.
* The `analyzeImage` function now correctly returns a `BarcodeCapture?` instead of a boolean.
* The `formats` attribute of the `MobileScannerController` is now non-null.
* The `MobileScannerState` enum has been renamed to `MobileScannerAuthorizationState`.
* The various `ValueNotifier`s for the camera state have been removed. Use the `value` of the `MobileScannerController` instead.
* The `hasTorch` getter has been removed. Instead, use the torch state of the controller's value.
  The `TorchState` enum now provides a new value for unavailable flashlights.
* The `autoStart` attribute has been removed from the `MobileScannerController`. The controller should be manually started on-demand.  
* A controller is now required for the `MobileScanner` widget.
* The  `onPermissionSet`, `onStart` and `onScannerStarted` methods have been removed from the `MobileScanner` widget. Instead, await `MobileScannerController.start()`.
* The `startDelay` has been removed from the `MobileScanner` widget. Instead, use a delay between manual starts of one or more controllers.
* The `onDetect` method has been removed from the `MobileScanner` widget. Instead, listen to `MobileScannerController.barcodes` directly.
* The `overlay` widget of the `MobileScanner` has been replaced by a new property, `overlayBuilder`, which provides the constraints for the overlay.
* The torch can no longer be toggled on the web, as this is only available for image tracks and not video tracks. As a result the torch state for the web will always be `TorchState.unavailable`.
* The zoom scale can no longer be modified on the web, as this is only available for image tracks and not video tracks. As a result, the zoom scale will always be `1.0`.

Improvements:
* The `MobileScannerController` is now a ChangeNotifier, with `MobileScannerState` as its model.
* The web implementation now supports alternate URLs for loading the barcode library.

## 4.0.1
Bugs fixed:
* [iOS] Fixed a crash with a nil capture session when starting the camera. (thanks @navaronbracke !)

## 4.0.0
**BREAKING CHANGES:**

* [Android] compileSdk has been upgraded to version 34.
* [Android] Java version has been upgraded to version 17.

## 3.5.7
Improvements:
* Updated js dependency together with other dependencies.
* Reverted compileSdk version to 33 on Android. This update will be released under version 4.0.0.

## 3.5.6
Bugs fixed:
* [web] Fixed a crash with the ZXing barcode format (thanks @hazzo!)
* [web] Fixed stream controller not being closed on web.
* [iOS] Fixed a crash with unsupported torch modes. (thanks @navaronbracke !)
* [iOS] Fixed a crash with the camera discovery session. (thanks @navaronbracke !)

Improvements:
* Upgrade camera dependencies on Android.
* Upgrade compileSdk version to 34 on Android.
* Add numberOfCameras parameter in MobileScannerArguments callback, which shows how many cameras there are available on Android. 
* [Android] Migrated to ResolutionSelector with ResolutionStrategy. You can opt in into the new selector by setting [useNewCameraSelector] in the [MobileScannerController] to true.

## 3.5.5
Bugs fixed:
* Fixed a bug where the scanner would get stuck after denying permissions on Android. (thanks @navaronbracke !)

## 3.5.4
Bugs fixed:
* Fixed a bug with an implicit conversion to integer for the scan timeout for iOS. (thanks @EArminjon !)

## 3.5.2
Improvements:
* Updated to `play-services-mlkit-barcode-scanning` version 18.3.0

Bugs fixed:
* Fixed the `updateScanWindow()` function not completing on Android and MacOS. (thanks @navaronbracke !)
* Fixed some camera access issues, when the camera could have been null on Android. (thanks @navaronbracke !)
* Fixed a crash on Android when there is no camera. (thanks @navaronbracke !)
* Fixed a bug with the `noDuplicates` detection speed. (thanks @pgeof !)
* Fixed a synchronization issue for the torch state. (thanks @navaronbracke !)

## 3.5.1
Improvements:
* The `type` of an `Address` is now non-null.
* The `type` of an `Email` is now non-null.
* The `phoneNumber` of an `SMS` is now non-null.
* The `latitude` and `longitude` of a `GeoPoint` are now non-null.
* The `phones` and `urls` of `ContactInfo` are now non-null.
* The `url` of a `UrlBookmark` is now non-null.
* The `type` of `Phone` is now non-null.
* The `width` and `height` of `BarcodeCapture` are now non-null.
* The `BarcodeCapture` class now exposes a `size`.
* The list of `corners` of a `Barcode` is now non-null.

Bugs fixed:
* Fixed the default values for the `format` and `type` arguments of the Barcode constructor.
  These now use `BarcodeFormat.unknown` and `BarcodeType.unknown`, rather than `BarcodeFormat.ean13` and `BarcodeType.text`.
  (thanks @navaronbracke !)
* Fixed messages not being sent on the main thread for Android, iOS and MacOS. (thanks @navaronbracke !)

## 3.5.0

**NOTE: From this version onwards, `mobile_scanner` requires Android projects to have a `compileSdk` of 34 (Android 14) or higher**

New Features:
* Added the option to switch between bundled and unbundled MLKit for Android. (thanks @woolfred !)
* Added the option to specify the camera resolution for Android. (thanks @EArminjon !)
* Added a sample with a scanner overlay. (thanks @Spyy004 !)

Bugs fixed:
* Fixed the scan window calculation taking into account the widget coordinates, instead of the screen coordinates. (thanks @jlin5 !)
* Fixed the scan window calculation returning wrong results. (thanks @MBulli !)
* Fixed the BarcodeCapture format on MacOS. (thanks @ryanduffyne !)
* Fixed the timeout for scanning on MacOS. (thanks @ryanduffyne !)
* Fixed Android builds failing by downgrading from Kotlin 1.9.10 to 1.7.22. (thanks @vbuberen !)
* Fixed images on iOS being rotated, resulting in bad detection rates. (thanks @EArminjon !)
* Fixed scan timeout not working on iOS. (thanks @navaronbracke !)
* Fixed a crash on iOS when the device is nil. (thanks @navaronbracke !)
* Fixed a case of an unhandled exception when starting the scanner. (thanks @navaronbracke !)

Improvements:
* Improved MacOS memory footprint by using a background queue. (thanks @ryanduffyne !)

## 3.4.1
* Changed MediaQuery.sizeOf(context) to of(context).size for compatibility with older Flutter versions.

## 3.4.0
New Features:
* This PR adds an option to add an overlay to the scanner which is only visible when the scanner has started. (thanks @svenopdehipt !)

Improvements:
* fix a bug in the static interop binding of PhotoCapabilities (thanks @navaronbracke !)
* [Web] add the corners from the ZXing result to the barcode on web (thanks @navaronbracke !)
* update the example app web entrypoint to the latest template by running flutter create . --platforms=web (thanks @navaronbracke !)
* add better handling for the case where scanning barcodes is unsupported (for example a desktop running the browser sample) (thanks @navaronbracke !)
* [Web] fix the permission denied handling on the web, by using the NotAllowedError error message as defined by MDN (thanks @navaronbracke !)
* add app bars with back buttons to the example app (so that you can go back easily) (thanks @navaronbracke !)

* [iOS] Implements a fix from issue iOS After first QR Code Scan, When Scanning again, First Image stays on Camera buffer (thanks @FlockiiX !)

* By dynamically adjusting the positioning and scaling of the scan window relative to the texture, the package ensures optimal coverage and alignment for scanning targets. (thanks @sdkysfzai !)
* In the original package, If there are multiple barcode/qrcodes in the screen, the scan would randomly pick up any barcode/qrcode that shows in the screen, This upgrade fixes it and picks on the qrcode/barcode that is in the center of the camera. (thanks @sdkysfzai !)
* In the original package if you changed the camera size, it would still pick scans even if the barcode are not shown in the screen, This issue is also fixed in the upgraded packaged. (thanks @sdkysfzai !)

* [iOS] This removes a threading warning (and potentially jank). (thanks @ened !)
* [Android] fix(ScanImage): fix android image result is not correct format and orientation (thanks @phanbaohuy96 !)

* [iOS] Respect detectionTimeout on iOS devices, instead of arbitrarily waiting 10 frames (thanks @jorgenpt !)
* [iOS] Don't start a second scan until the first one is done, to keep memory usage more fixed if the device is slow (thanks @jorgenpt !)
* [Android] This PR ensure that the camera is not stopped in the callback. (thanks @g123k !)
* [macOS] Fix some macOS build errors (thanks @svenopdehipt !)

* [Android] Fixed an issue which caused the App Lifecycle States to not work correctly on Android. (thanks @androi7 !)

## 3.3.0
Bugs fixed:
* Fixed bug where onDetect method was being called multiple times
* [Android] Fix Gradle 8 compatibility by adding the `namespace` attribute to the build.gradle.

Improvements:
* [Android] Upgraded camera2 dependency
* Added zoomScale value notifier in MobileScannerController for the application to know the zoom scale value set actually.
  The value is notified from the native SDK(CameraX/AVFoundation).
* Added resetZoomScale() in MobileScannerController to reset zoom ratio with 1x.
  Both Android and iOS, if the device have ultra-wide camera, calling setZoomScale with small value causes to use ultra-wide camera and may be diffcult to detect barcodes.
  resetZoomScale() is useful to use standard camera with zoom 1x.
  setZoomScale() with the specific value can realize same effect, but added resetZoomScale for avoiding floating point errors.
  The application can know what zoom scale value is selected actually by subscribing zoomScale above after calling resetZoomScale.
* [iOS] Call resetZoomScale while starting scan.
  Android camera is initialized with a zoom of 1x, whereas iOS is initialized with the minimum zoom value, which causes to select the ultra-wide camera unintentionally ([iOS] Impossible to focus and scan the QR code due to picking the wide back camera #554).
  Fixed this issue by calling resetZoomScale
* [iOS] Remove zoom animation with ramp function to match Android behavior.

## 3.2.0
Improvements:
* [iOS] Updated GoogleMLKit/BarcodeScanning to 4.0.0 
* [Android] Updated com.google.mlkit:barcode-scanning from 17.0.3 to 17.1.0

Bugs fixed:
* Fixed onDetect not working with analyzeImage when autoStart is false in MobileScannerController
* [iOS] Explicit returned type for compactMap

## 3.1.1
Bugs fixed:
* [iOS] Fixed a bug that caused a crash when switching from camera.

## 3.1.0
Improvements:
* [iOS] No longer automatically focus on faces.
* [iOS] Fixed build error.
* [Web] Waiting for js libs to load.
* Do not returnImage if not specified.
* Added raw data in barcode object.
* Fixed several bugs.

## 3.0.0
This big release contains all improvements from the beta releases.
In addition to that, this release contains:

Improvements:
* Fixed an issue in which the scanner would freeze if two scanner widgets where placed in a page view,
and the paged was swiped. An example has been added in the example app.
You need to set startDelay: true if used in a page view.
* [Web] Automatically inject js libraries.
* [macOS] The minimum build version is now macOS 10.14 in according to the latest Flutter version.
* [Android] Fixed an issue in which the scanWindow would remain even after disposing the scanner.
* Updated dependencies.

## 3.0.0-beta.4
Fixes:
* Fixes a permission bug on Android where denying the permission would cause an infinite loop of permission requests.
* Updates the example app to handle permission errors with the new builder parameter.
  Now it no longer throws uncaught exceptions when the permission is denied.
* Updated several dependencies

Features:
* Added a new `errorBuilder` to the `MobileScanner` widget that can be used to customize the error state of the preview. (Thanks @navaronbracke !) 

## 3.0.0-beta.3
Deprecated:
* The `onStart` method has been renamed to `onScannerStarted`.
* The `onPermissionSet` argument of the `MobileScannerController` is now deprecated.

**BREAKING CHANGES:**

* `MobileScannerException` now uses an `errorCode` instead of a `message`.
* `MobileScannerException` now contains additional details from the original error.
* Refactored `MobileScannerController.start()` to throw `MobileScannerException`s
  with consistent error codes, rather than string messages.
  To handle permission errors, consider catching the result of `MobileScannerController.start()`.
* The `autoResume` attribute has been removed from the `MobileScanner` widget.
  The controller already automatically resumes, so it had no effect.
* Removed `MobileScannerCallback` and `MobileScannerArgumentsCallback` typedef.
* [Web] Replaced `jsqr` library with `zxing-js` for full barcode support.

Improvements:
* Toggling the device torch now does nothing if the device has no torch, rather than throwing an error.
* Removed `called stop while already stopped` messages.

Features:
* You can now provide a `scanWindow` to the `MobileScanner()` widget.
* You can now draw an overlay over the scanned barcode. See the barcode scanner window in the example app for more information.
* Added a new `placeholderBuilder` function to the `MobileScanner` widget to customize the preview placeholder.
* Added `autoStart` parameter to MobileScannerController(). If set to false, controller won't start automatically.
* Added `hasTorch` function on MobileScannerController(). After starting the controller, you can check if the device has a torch.
* [iOS] Support `torchEnabled` parameter from MobileScannerController() on iOS
* [Web] Added ability to use custom barcode scanning js libraries 
  by extending `WebBarcodeReaderBase` class and changing `barCodeReader` property in `MobileScannerWebPlugin`

Fixes:
* Fixes the missing gradle setup for the Android project, which prevented gradle sync from working.
* Fixes `MobileScannerController.stop()` throwing when already stopped.
* Fixes `MobileScannerController.toggleTorch()` throwing if the device has no torch.
  Now it does nothing if the torch is not available.
* Fixes a memory leak where the `MobileScanner` would keep listening to the barcode events.
* Fixes the `MobileScanner` preview depending on all attributes of `MediaQueryData`.
  Now it only depends on its layout constraints.
* Fixed a potential crash when the scanner is restarted due to the app being resumed.
* [iOS] Fix crash when changing torch state
  
## 3.0.0-beta.2

**BREAKING CHANGES:**

* The arguments parameter of onDetect is removed. The data is now returned by the onStart callback
in the MobileScanner widget.
* onDetect now returns the object BarcodeCapture, which contains a List of barcodes and, if enabled, an image.
* allowDuplicates is removed and replaced by MobileScannerSpeed enum.
* onPermissionSet in MobileScanner widget is deprecated and will be removed. Use the onPermissionSet
onPermissionSet callback in MobileScannerController instead.
* [iOS] The minimum deployment target is now 11.0 or higher.

Features:
* The returnImage is working for both iOS and Android. You can enable it in the MobileScannerController.
The image will be returned in the BarcodeCapture object provided by onDetect.
* You can now control the DetectionSpeed, as well as the timeout of the DetectionSpeed. For more
info see the DetectionSpeed documentation. This replaces the allowDuplicates function.

Other improvements:
* Both the [iOS] and [Android] codebases have been refactored completely.
* [iOS] Updated POD dependencies

## 3.0.0-beta.1

**BREAKING CHANGES:**

* [Android] SDK updated to SDK 33.

Features:
* [Web] Add binaryData for raw value.
* [iOS] Captures the last scanned barcode with Barcode.image.
* [iOS] Add support for multiple formats on iOS with BarcodeScannerOptions.
* Add displayValue which returns barcode value in a user-friendly format.
* Add autoResume option to MobileScannerController which automatically resumes the camera when the application is resumed

Other changes:
* [Android] Revert camera2 dependency to stable release
* [iOS] Update barcode scanning library to latest version
* Several minor code improvements

## 2.0.0

**BREAKING CHANGES:**

This version is only compatible with flutter 3.0.0 and later.

## 1.1.2-play-services
This version uses the MLKit play-services model on Android in order to save space.
With the example app, this version reduces the release version from 14.9MB to 7MB.
More information: https://developers.google.com/ml-kit/vision/barcode-scanning/android

## 1.1.2
This version is the last version that will run on Flutter 2.x

Bugfixes:
* Changed onDetect to be mandatory.

## 1.1.1-play-services
This version uses the MLKit play-services model on Android in order to save space.
With the example app, this version reduces the release version from 14.9MB to 7MB.
More information: https://developers.google.com/ml-kit/vision/barcode-scanning/android

## 1.1.1
Bugfixes:
* Add null checks for Android.
* Update camera dependency for Android.
* Fix return type for analyzeImage.
* Add fixes for Flutter 3.

## 1.1.0
Bugfixes:
* Fix for 'stream already listened to' exception.
* Fix building on Android with latest Flutter version.
* Add several WEB improvements.
* Upgraded several dependencies.

## 1.0.0

**BREAKING CHANGES:**

This version adds a new allowDuplicates option which now defaults to FALSE. this means that it will only call onDetect once after a scan.
If you still want duplicates, you can set allowDuplicates to true.
This also means that you don't have to check for duplicates yourself anymore.

New features:
* We now have web support! Keep in mind that only QR codes are supported right now.

Bugfixes:
* Fixed hot reload not working.
* Fixed Navigator.of(context).pop() not working in the example app due to duplicate MaterialApp declaration.
* Fixed iOS MLKit version not resolving the latest version.
* Updated all dependencies

## 0.2.0
You can provide a path to controller.analyzeImage(path) in order to scan a local photo from the gallery!
Check out the example app to see how you can use the image_picker plugin to retrieve a photo from
the gallery. Please keep in mind that this feature is only supported on Android and iOS.

Another feature that has been added is a format selector!
Just keep in mind that iOS for now only supports 1 selected barcode.

## 0.1.3
* Fixed crash after asking permission. [#29](https://github.com/juliansteenbakker/mobile_scanner/issues/29)
* Upgraded cameraX from 1.1.0-beta01 to 1.1.0-beta02

## 0.1.2
* MobileScannerArguments is now exported. [#7](https://github.com/juliansteenbakker/mobile_scanner/issues/7)

Bugfixes:
* Fixed application crashing when stop() or start() is called multiple times. [#5](https://github.com/juliansteenbakker/mobile_scanner/issues/5)
* Fixes controller not being disposed correctly. [#23](https://github.com/juliansteenbakker/mobile_scanner/issues/23)
* Catch error when no camera is found. [#19](https://github.com/juliansteenbakker/mobile_scanner/issues/19)

## 0.1.1
mobile_scanner is now compatible with sdk >= 2.12 and flutter >= 2.2.0

## 0.1.0
We now have MacOS support using Apple's Vision framework!
Keep in mind that for now, only the raw value of the barcode object is supported.

Bugfixes:
* Fixed a crash when dispose is called in a overridden method. [#5](https://github.com/juliansteenbakker/mobile_scanner/issues/5) 

## 0.0.3
* Added some API docs and README
* Updated the example app

## 0.0.2
Fixed on iOS:
* You can now set the torch
* You can select the camera you want to use

## 0.0.1
Initial release!
Things working on Android:
* Scanning barcodes using the latest version of MLKit and CameraX!
* Switching camera's
* Toggling of the torch (flash)

Things working on iOS:
* Scanning barcodes using the latest version of MLKit and AVFoundation!<|MERGE_RESOLUTION|>--- conflicted
+++ resolved
@@ -1,4 +1,3 @@
-<<<<<<< HEAD
 ## NEXT
 
 * This release requires Flutter 3.27.0 or higher.
@@ -77,14 +76,13 @@
 * [Apple] The zoom slider does not work correctly.
 * [Apple] The scan window does not work correctly.
 * [Apple] The camera flash briefly shows when the camera is started.
-=======
+
 ## 6.0.6
 Bugs fixed:
 * [web] Fixed a bug that prevented color inverted barcodes from being scanned.
 
 Improvements:
 * [web] Bump ZXingJS from version 0.19.1 to 0.21.3.
->>>>>>> b235271b
 
 ## 6.0.5
 Bugs fixed:
