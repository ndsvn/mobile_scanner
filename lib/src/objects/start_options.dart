--- conflicted
+++ resolved
@@ -15,11 +15,8 @@
     required this.formats,
     required this.returnImage,
     required this.torchEnabled,
-<<<<<<< HEAD
     required this.useNewCameraSelector,
     required this.shouldConsiderInvertedImages,
-=======
->>>>>>> 79588c6e
   });
 
   /// The direction for the camera.
@@ -61,11 +58,8 @@
       'speed': detectionSpeed.rawValue,
       'timeout': detectionTimeoutMs,
       'torch': torchEnabled,
-<<<<<<< HEAD
       'useNewCameraSelector': useNewCameraSelector,
       'shouldConsiderInvertedImages': shouldConsiderInvertedImages,
-=======
->>>>>>> 79588c6e
     };
   }
 }