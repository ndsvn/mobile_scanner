--- conflicted
+++ resolved
@@ -15,11 +15,8 @@
     required this.formats,
     required this.returnImage,
     required this.torchEnabled,
-<<<<<<< HEAD
     required this.useNewCameraSelector,
     required this.enableAutoZoom
-=======
->>>>>>> 79588c6e
   });
 
   /// The direction for the camera.
@@ -43,20 +40,12 @@
   /// Whether the torch should be turned on when the scanner starts.
   final bool torchEnabled;
 
-<<<<<<< HEAD
-  /// Whether the new resolution selector should be used.
-  ///
-  /// This option is only supported on Android. Other platforms will ignore this option.
-  final bool useNewCameraSelector;
-
   /// Whether the Camera should auto zoom.
   ///
   /// This option is only supported on Android. Other platforms will ignore this option.
   final bool enableAutoZoom;
 
-=======
   /// Converts this object to a map.
->>>>>>> 79588c6e
   Map<String, Object?> toMap() {
     return <String, Object?>{
       if (cameraResolution != null)
@@ -71,11 +60,7 @@
       'speed': detectionSpeed.rawValue,
       'timeout': detectionTimeoutMs,
       'torch': torchEnabled,
-<<<<<<< HEAD
-      'useNewCameraSelector': useNewCameraSelector,
       'autoZoom' : enableAutoZoom
-=======
->>>>>>> 79588c6e
     };
   }
 }