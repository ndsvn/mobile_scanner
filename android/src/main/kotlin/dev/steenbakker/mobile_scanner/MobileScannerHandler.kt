package dev.steenbakker.mobile_scanner

import android.app.Activity
import android.content.Context
import android.hardware.camera2.CameraCharacteristics
import android.hardware.camera2.CameraManager
import android.net.Uri
import android.os.Handler
import android.os.Looper
import android.util.Size
import androidx.camera.core.CameraSelector
import androidx.camera.core.ExperimentalGetImage
import com.google.mlkit.vision.barcode.BarcodeScannerOptions
import dev.steenbakker.mobile_scanner.objects.BarcodeFormats
import dev.steenbakker.mobile_scanner.objects.DetectionSpeed
import dev.steenbakker.mobile_scanner.objects.MobileScannerErrorCodes
import io.flutter.plugin.common.BinaryMessenger
import io.flutter.plugin.common.MethodCall
import io.flutter.plugin.common.MethodChannel
import io.flutter.plugin.common.PluginRegistry.RequestPermissionsResultListener
import io.flutter.embedding.engine.plugins.activity.ActivityPluginBinding
import io.flutter.view.TextureRegistry
import java.io.File
import com.google.mlkit.vision.barcode.ZoomSuggestionOptions

class MobileScannerHandler(
    private val activity: Activity,
    private val barcodeHandler: BarcodeHandler,
    binaryMessenger: BinaryMessenger,
    private val permissions: MobileScannerPermissions,
    private val addPermissionListener: (RequestPermissionsResultListener) -> Unit,
    textureRegistry: TextureRegistry): MethodChannel.MethodCallHandler {

    private val analyzeImageErrorCallback: AnalyzerErrorCallback = {
        Handler(Looper.getMainLooper()).post {
            analyzerResult?.error(MobileScannerErrorCodes.BARCODE_ERROR, it, null)
            analyzerResult = null
        }
    }

    private val analyzeImageSuccessCallback: AnalyzerSuccessCallback = {
        Handler(Looper.getMainLooper()).post {
            analyzerResult?.success(mapOf(
                "name" to "barcode",
                "data" to it
            ))
            analyzerResult = null
        }
    }

    private var analyzerResult: MethodChannel.Result? = null

    private val callback: MobileScannerCallback = { barcodes: List<Map<String, Any?>>, image: ByteArray?, width: Int?, height: Int? ->
        barcodeHandler.publishEvent(mapOf(
            "name" to "barcode",
            "data" to barcodes,
            // The image dimensions are always provided.
            // The image bytes are only non-null when `returnImage` is true.
            "image" to mapOf(
                "bytes" to image,
                "width" to width?.toDouble(),
                "height" to height?.toDouble(),
            )
        ))
    }

    private val errorCallback: MobileScannerErrorCallback = {error: String ->
        barcodeHandler.publishError(MobileScannerErrorCodes.BARCODE_ERROR, error, null)
    }

    private var methodChannel: MethodChannel? = null

    private var mobileScanner: MobileScanner? = null

    private val torchStateCallback: TorchStateCallback = {state: Int ->
        // Off = 0, On = 1
        barcodeHandler.publishEvent(mapOf("name" to "torchState", "data" to state))
    }

    private val zoomScaleStateCallback: ZoomScaleStateCallback = {zoomScale: Double ->
        barcodeHandler.publishEvent(mapOf("name" to "zoomScaleState", "data" to zoomScale))
    }

    init {
        methodChannel = MethodChannel(binaryMessenger,
            "dev.steenbakker.mobile_scanner/scanner/method")
        methodChannel!!.setMethodCallHandler(this)
        mobileScanner = MobileScanner(activity, textureRegistry, callback, errorCallback)
    }

    fun dispose(activityPluginBinding: ActivityPluginBinding) {
        methodChannel?.setMethodCallHandler(null)
        methodChannel = null
        mobileScanner?.dispose()
        mobileScanner = null

        val listener: RequestPermissionsResultListener? = permissions.getPermissionListener()

        if(listener != null) {
            activityPluginBinding.removeRequestPermissionsResultListener(listener)
        }
    }

    @ExperimentalGetImage
    override fun onMethodCall(call: MethodCall, result: MethodChannel.Result) {
        when (call.method) {
            "state" -> result.success(permissions.hasCameraPermission(activity))
            "request" -> permissions.requestPermission(
                activity,
                addPermissionListener,
                object: MobileScannerPermissions.ResultCallback {
                    override fun onResult(errorCode: String?) {
                        when(errorCode) {
                            null -> result.success(true)
                            MobileScannerErrorCodes.CAMERA_ACCESS_DENIED -> result.success(false)
                            MobileScannerErrorCodes.CAMERA_PERMISSIONS_REQUEST_ONGOING -> result.error(
                                MobileScannerErrorCodes.CAMERA_PERMISSIONS_REQUEST_ONGOING,
                                MobileScannerErrorCodes.CAMERA_PERMISSIONS_REQUEST_ONGOING_MESSAGE, null)
                            else -> result.error(
                                MobileScannerErrorCodes.GENERIC_ERROR, MobileScannerErrorCodes.GENERIC_ERROR_MESSAGE, null)
                        }
                    }
                })
            "start" -> start(call, result)
            "pause" -> pause(result)
            "stop" -> stop(result)
            "toggleTorch" -> toggleTorch(result)
            "analyzeImage" -> analyzeImage(call, result)
            "setScale" -> setScale(call, result)
            "resetScale" -> resetScale(result)
            "updateScanWindow" -> updateScanWindow(call, result)
            else -> result.notImplemented()
        }
    }

    @ExperimentalGetImage
    private fun start(call: MethodCall, result: MethodChannel.Result) {
        val torch: Boolean = call.argument<Boolean>("torch") ?: false
        val facing: Int = call.argument<Int>("facing") ?: 0
        val formats: List<Int>? = call.argument<List<Int>>("formats")
        val returnImage: Boolean = call.argument<Boolean>("returnImage") ?: false
        val speed: Int = call.argument<Int>("speed") ?: 1
        val timeout: Int = call.argument<Int>("timeout") ?: 250
        val cameraResolutionValues: List<Int>? = call.argument<List<Int>>("cameraResolution")
<<<<<<< HEAD
        val useNewCameraSelector: Boolean = call.argument<Boolean>("useNewCameraSelector") ?: false
        val enableAutoZoom: Boolean = call.argument<Boolean>("autoZoom") ?: false
=======
>>>>>>> 79588c6e
        val cameraResolution: Size? = if (cameraResolutionValues != null) {
            Size(cameraResolutionValues[0], cameraResolutionValues[1])
        } else {
            null
        }

        val barcodeScannerOptions: BarcodeScannerOptions? = buildBarcodeScannerOptions(formats, enableAutoZoom)

        val position =
            if (facing == 0) CameraSelector.DEFAULT_FRONT_CAMERA else CameraSelector.DEFAULT_BACK_CAMERA

        val detectionSpeed: DetectionSpeed = when (speed) {
            0 -> DetectionSpeed.NO_DUPLICATES
            1 -> DetectionSpeed.NORMAL
            else -> DetectionSpeed.UNRESTRICTED
        }

        mobileScanner!!.start(
            barcodeScannerOptions,
            returnImage,
            position,
            torch,
            detectionSpeed,
            torchStateCallback,
            zoomScaleStateCallback,
            mobileScannerStartedCallback = {
                Handler(Looper.getMainLooper()).post {
                    result.success(mapOf(
                        "textureId" to it.id,
                        "size" to mapOf("width" to it.width, "height" to it.height),
                        "currentTorchState" to it.currentTorchState,
                        "numberOfCameras" to it.numberOfCameras
                    ))
                }
            },
            mobileScannerErrorCallback = {
                Handler(Looper.getMainLooper()).post {
                    when (it) {
                        is AlreadyStarted -> {
                            result.error(
                                MobileScannerErrorCodes.ALREADY_STARTED_ERROR,
                                MobileScannerErrorCodes.ALREADY_STARTED_ERROR_MESSAGE,
                                null
                            )
                        }
                        is CameraError -> {
                            result.error(
                                MobileScannerErrorCodes.CAMERA_ERROR,
                                MobileScannerErrorCodes.CAMERA_ERROR_MESSAGE,
                                null
                            )
                        }
                        is NoCamera -> {
                            result.error(
                                MobileScannerErrorCodes.NO_CAMERA_ERROR,
                                MobileScannerErrorCodes.NO_CAMERA_ERROR_MESSAGE,
                                null
                            )
                        }
                        else -> {
                            result.error(
                                MobileScannerErrorCodes.GENERIC_ERROR,
                                MobileScannerErrorCodes.GENERIC_ERROR_MESSAGE,
                                null
                            )
                        }
                    }
                }
            },
            timeout.toLong(),
            cameraResolution
        )
    }

    private fun pause(result: MethodChannel.Result) {
        try {
            mobileScanner!!.pause()
            result.success(null)
        } catch (e: Exception) {
            when (e) {
                is AlreadyPaused, is AlreadyStopped -> result.success(null)
                else -> throw e
            }
        }
    }

    private fun stop(result: MethodChannel.Result) {
        try {
            mobileScanner!!.stop()
            result.success(null)
        } catch (e: AlreadyStopped) {
            result.success(null)
        }
    }

    private fun analyzeImage(call: MethodCall, result: MethodChannel.Result) {
        analyzerResult = result

        val formats: List<Int>? = call.argument<List<Int>>("formats")
        val filePath: String = call.argument<String>("filePath")!!

        mobileScanner!!.analyzeImage(
            Uri.fromFile(File(filePath)),
            buildBarcodeScannerOptions(formats, false),
            analyzeImageSuccessCallback,
            analyzeImageErrorCallback)
    }

    private fun toggleTorch(result: MethodChannel.Result) {
        mobileScanner?.toggleTorch()
        result.success(null)
    }

    private fun setScale(call: MethodCall, result: MethodChannel.Result) {
        try {
            mobileScanner!!.setScale(call.arguments as Double)
            result.success(null)
        } catch (e: ZoomWhenStopped) {
            result.error(
                MobileScannerErrorCodes.SET_SCALE_WHEN_STOPPED_ERROR, MobileScannerErrorCodes.SET_SCALE_WHEN_STOPPED_ERROR_MESSAGE, null)
        } catch (e: ZoomNotInRange) {
            result.error(
                MobileScannerErrorCodes.GENERIC_ERROR, MobileScannerErrorCodes.INVALID_ZOOM_SCALE_ERROR_MESSAGE, null)
        }
    }

    private fun setZoomRatio(scale: Float) : Boolean {
        try {
            mobileScanner!!.setZoomRatio(scale.toDouble())
            return true
        } catch (e: ZoomWhenStopped) { }
        return false
    }

    private fun resetScale(result: MethodChannel.Result) {
        try {
            mobileScanner!!.resetScale()
            result.success(null)
        } catch (e: ZoomWhenStopped) {
            result.error(
                MobileScannerErrorCodes.SET_SCALE_WHEN_STOPPED_ERROR, MobileScannerErrorCodes.SET_SCALE_WHEN_STOPPED_ERROR_MESSAGE, null)
        }
    }

    private fun updateScanWindow(call: MethodCall, result: MethodChannel.Result) {
        mobileScanner?.scanWindow = call.argument<List<Float>?>("rect")

        result.success(null)
    }

    private fun buildBarcodeScannerOptions(formats: List<Int>?, enableAutoZoom: Boolean): BarcodeScannerOptions? {
        val builder : BarcodeScannerOptions.Builder?
        if (formats == null) {
           builder = BarcodeScannerOptions.Builder()
        } else {
            val formatsList: MutableList<Int> = mutableListOf()

            for (formatValue in formats) {
                formatsList.add(BarcodeFormats.fromRawValue(formatValue).intValue)
            }

            if (formatsList.size == 1) {
                builder = BarcodeScannerOptions.Builder().setBarcodeFormats(formatsList.first())
            } else {
                builder = BarcodeScannerOptions.Builder().setBarcodeFormats(
                    formatsList.first(),
                    *formatsList.subList(1, formatsList.size).toIntArray()
                )
            }
        }

        if (enableAutoZoom) {
            builder.setZoomSuggestionOptions(
                ZoomSuggestionOptions.Builder {
                    setZoomRatio(it)
                }.setMaxSupportedZoomRatio(getMaxZoomRatio())
                    .build())
        }

        return builder.build()
    }

    private fun getMaxZoomRatio(): Float {
        val cameraManager = activity.getSystemService(Context.CAMERA_SERVICE) as CameraManager
        var maxZoom = 1.0F

        try {
            for (cameraId in cameraManager.cameraIdList) {
                val characteristics = cameraManager.getCameraCharacteristics(cameraId)

                val maxZoomRatio = characteristics.get(CameraCharacteristics.SCALER_AVAILABLE_MAX_DIGITAL_ZOOM)
                if (maxZoomRatio != null && maxZoomRatio > maxZoom) {
                    maxZoom = maxZoomRatio
                }
            }
        } catch (e: Exception) {
            e.printStackTrace()
        }
        return maxZoom
    }
}<|MERGE_RESOLUTION|>--- conflicted
+++ resolved
@@ -142,11 +142,7 @@
         val speed: Int = call.argument<Int>("speed") ?: 1
         val timeout: Int = call.argument<Int>("timeout") ?: 250
         val cameraResolutionValues: List<Int>? = call.argument<List<Int>>("cameraResolution")
-<<<<<<< HEAD
-        val useNewCameraSelector: Boolean = call.argument<Boolean>("useNewCameraSelector") ?: false
         val enableAutoZoom: Boolean = call.argument<Boolean>("autoZoom") ?: false
-=======
->>>>>>> 79588c6e
         val cameraResolution: Size? = if (cameraResolutionValues != null) {
             Size(cameraResolutionValues[0], cameraResolutionValues[1])
         } else {
