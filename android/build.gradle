--- conflicted
+++ resolved
@@ -76,16 +76,10 @@
     // org.jetbrains.kotlin:kotlin-bom artifact purpose is to align kotlin stdlib and related code versions.
     // See: https://youtrack.jetbrains.com/issue/KT-55297/kotlin-stdlib-should-declare-constraints-on-kotlin-stdlib-jdk8-and-kotlin-stdlib-jdk7
     implementation(platform("org.jetbrains.kotlin:kotlin-bom:1.8.22"))
-<<<<<<< HEAD
 
-    implementation 'androidx.camera:camera-lifecycle:1.3.4'
-    implementation 'androidx.camera:camera-camera2:1.3.4'
-    implementation 'org.jetbrains.kotlinx:kotlinx-coroutines-android:1.7.3'
-=======
-    
     implementation 'androidx.camera:camera-camera2:1.4.1'
     implementation 'androidx.camera:camera-lifecycle:1.4.1'
->>>>>>> c1113c84
+    implementation 'org.jetbrains.kotlinx:kotlinx-coroutines-android:1.7.3'
 
     testImplementation 'org.jetbrains.kotlin:kotlin-test'
     testImplementation 'org.mockito:mockito-core:5.15.2'
