import 'dart:async';

import 'package:flutter/foundation.dart';
import 'package:flutter/material.dart';
import 'package:mobile_scanner/src/method_channel/mobile_scanner_method_channel.dart';
import 'package:mobile_scanner/src/mobile_scanner_controller.dart';
import 'package:mobile_scanner/src/mobile_scanner_exception.dart';
import 'package:mobile_scanner/src/mobile_scanner_platform_interface.dart';
import 'package:mobile_scanner/src/mobile_scanner_preview.dart';
import 'package:mobile_scanner/src/objects/barcode_capture.dart';
import 'package:mobile_scanner/src/objects/mobile_scanner_state.dart';
import 'package:mobile_scanner/src/objects/scanner_error_widget.dart';
import 'package:mobile_scanner/src/scan_window_calculation.dart';

/// This widget displays a live camera preview for the barcode scanner.
class MobileScanner extends StatefulWidget {
  /// Create a new [MobileScanner] using the provided [controller].
  const MobileScanner({
    this.controller,
    this.onDetect,
    this.onDetectError = _onDetectErrorHandler,
    this.fit = BoxFit.cover,
    this.errorBuilder,
    this.overlayBuilder,
    this.placeholderBuilder,
    this.scanWindow,
    this.scanWindowUpdateThreshold = 0.0,
    this.useAppLifecycleState = true,
    super.key,
  });

  /// The controller for the camera preview.
  final MobileScannerController? controller;

  /// The function that signals when new codes were detected by the [controller].
  ///
  /// To handle both [BarcodeCapture]s and [MobileScannerBarcodeException]s,
  /// use the [MobileScannerController.barcodes] stream directly (recommended),
  /// or provide a function to [onDetectError].
  final void Function(BarcodeCapture barcodes)? onDetect;

  /// The error handler equivalent for the [onDetect] function.
  ///
  /// If [onDetect] is not null, and this is null, errors are silently ignored.
  final void Function(Object error, StackTrace stackTrace) onDetectError;

  /// The error builder for the camera preview.
  ///
  /// If this is null, a black [ColoredBox],
  /// with a centered white [Icons.error] icon is used as error widget.
  final Widget Function(BuildContext, MobileScannerException)? errorBuilder;

  /// The [BoxFit] for the camera preview.
  ///
  /// Defaults to [BoxFit.cover].
  final BoxFit fit;

  /// The builder for the overlay above the camera preview.
  ///
  /// The resulting widget can be combined with the [scanWindow] rectangle
  /// to create a cutout for the camera preview.
  ///
  /// The [BoxConstraints] for this builder
  /// are the same constraints that are used to compute the effective [scanWindow].
  ///
  /// The overlay is only displayed when the camera preview is visible.
  final LayoutWidgetBuilder? overlayBuilder;

  /// The placeholder builder for the camera preview.
  ///
  /// If this is null, a black [ColoredBox] is used as placeholder.
  ///
  /// The placeholder is displayed when the camera preview is being initialized.
  final WidgetBuilder? placeholderBuilder;

  /// The scan window rectangle for the barcode scanner.
  /// A scan window is not supported on the web because the scanner does not
  /// expose size information for the barcodes.
  ///
  /// If this is not null, the barcode scanner will only scan barcodes
  /// which intersect this rectangle.
  ///
  /// This rectangle is relative to the layout size
  /// of the *camera preview widget* in the widget tree,
  /// rather than the actual size of the camera preview output.
  /// This is because the size of the camera preview widget
  /// might not be the same as the size of the camera output.
  ///
  /// For example, the applied [fit] has an effect on the size of the camera preview widget,
  /// while the camera preview size remains the same.
  ///
  /// The following example shows a scan window that is centered,
  /// fills half the height and one third of the width of the layout:
  ///
  /// ```dart
  /// LayoutBuider(
  ///   builder: (BuildContext context, BoxConstraints constraints) {
  ///     final Size layoutSize = constraints.biggest;
  ///
  ///     final double scanWindowWidth = layoutSize.width / 3;
  ///     final double scanWindowHeight = layoutSize.height / 2;
  ///
  ///     final Rect scanWindow = Rect.fromCenter(
  ///       center: layoutSize.center(Offset.zero),
  ///       width: scanWindowWidth,
  ///       height: scanWindowHeight,
  ///     );
  ///   }
  /// );
  /// ```
  final Rect? scanWindow;

  /// The threshold for updates to the [scanWindow].
  /// A [scanWindow] is not supported on the web because the scanner does not
  /// expose size information for the barcodes.
  ///
  /// If the [scanWindow] would be updated,
  /// due to new layout constraints for the scanner,
  /// and the width or height of the new scan window have not changed by this threshold,
  /// then the scan window is not updated.
  ///
  /// It is recommended to set this threshold
  /// if scan window updates cause performance issues.
  ///
  /// Defaults to no threshold for scan window updates.
  final double scanWindowUpdateThreshold;

  /// Whether the `MobileScanner` widget should automatically pause and resume
  /// when the application lifecycle state changes.
  ///
  /// Only applicable if no controller is passed. Otherwise, lifecycleState
  /// should be handled by the user via the controller.
  ///
  /// Defaults to true.
  final bool useAppLifecycleState;

  @override
  State<MobileScanner> createState() => _MobileScannerState();

  /// This empty function is used as the default error handler for [onDetect].
  static void _onDetectErrorHandler(Object error, StackTrace stackTrace) {
    // Do nothing.
  }
}

class _MobileScannerState extends State<MobileScanner>
    with WidgetsBindingObserver {
  late final MobileScannerController controller;

  /// The current scan window.
  Rect? scanWindow;

  /// Calculate the scan window based on the given [constraints].
  ///
  /// If the [scanWindow] is already set, this method does nothing.
  void _maybeUpdateScanWindow(
    MobileScannerState scannerState,
    BoxConstraints constraints,
  ) {
    if (widget.scanWindow == null && scanWindow == null) {
      return;
    } else if (widget.scanWindow == null) {
      scanWindow = null;

      unawaited(controller.updateScanWindow(null));
      return;
    }

    final Rect newScanWindow = calculateScanWindowRelativeToTextureInPercentage(
      widget.fit,
      widget.scanWindow!,
      textureSize: scannerState.size,
      widgetSize: constraints.biggest,
    );

    // The scan window was never set before.
    // Set the initial scan window.
    if (scanWindow == null) {
      scanWindow = newScanWindow;

      unawaited(controller.updateScanWindow(scanWindow));

      return;
    }

    // The scan window did not not change.
    // The left, right, top and bottom are the same.
    if (scanWindow == newScanWindow) {
      return;
    }

    // The update threshold is not set, allow updating the scan window.
    if (widget.scanWindowUpdateThreshold == 0.0) {
      scanWindow = newScanWindow;

      unawaited(controller.updateScanWindow(scanWindow));

      return;
    }

    final double dx = (newScanWindow.width - scanWindow!.width).abs();
    final double dy = (newScanWindow.height - scanWindow!.height).abs();

    // The new scan window has changed enough, allow updating the scan window.
    if (dx >= widget.scanWindowUpdateThreshold ||
        dy >= widget.scanWindowUpdateThreshold) {
      scanWindow = newScanWindow;

      unawaited(controller.updateScanWindow(scanWindow));
    }
  }

  @override
  Widget build(BuildContext context) {
    return ValueListenableBuilder<MobileScannerState>(
      valueListenable: controller,
      builder: (BuildContext context, MobileScannerState value, _) {
        if (!value.isInitialized) {
          const Widget defaultPlaceholder = ColoredBox(color: Colors.black);

          return widget.placeholderBuilder?.call(context) ?? defaultPlaceholder;
        }

        final MobileScannerException? error = value.error;
        if (error != null) {
          final Widget defaultError = ScannerErrorWidget(error: error);

          return widget.errorBuilder?.call(context, error) ?? defaultError;
        }

        return LayoutBuilder(
          builder: (context, constraints) {
            _maybeUpdateScanWindow(value, constraints);

<<<<<<< HEAD
            final Widget? overlay =
                widget.overlayBuilder?.call(context, constraints);
=======
            final Widget? overlay = widget.overlayBuilder?.call(
              context,
              constraints,
            );
            final Size cameraPreviewSize = value.size;
>>>>>>> 74a686d2

            final Widget scannerWidget = ClipRect(
              child: SizedBox.fromSize(
                size: constraints.biggest,
                child: FittedBox(
                  fit: widget.fit,
                  child: CameraPreview(controller),
                ),
              ),
            );

            if (overlay == null) {
              return scannerWidget;
            }

            return Stack(
              alignment: Alignment.center,
              children: <Widget>[scannerWidget, overlay],
            );
          },
        );
      },
    );
  }

  StreamSubscription? _subscription;

  Future<void> initMobileScanner() async {
    // If debug mode is enabled, stop the controller first before starting it.
    // If a hot-restart is initiated, the controller won't be stopped, and because
    // there is no way of knowing if a hot-restart has happened, we must assume
    // every start is a hot-restart. Related issue:
    // https://github.com/flutter/flutter/issues/10437
    if (kDebugMode) {
      if (MobileScannerPlatform.instance
          case final MethodChannelMobileScanner implementation) {
        try {
          await implementation.stop(force: true);
        } catch (e) {
          // Don't do anything if the controller is already stopped.
          debugPrint('$e');
        }
      }
    }

    if (widget.controller == null) {
      WidgetsBinding.instance.addObserver(this);
    }

    if (widget.onDetect != null) {
      _subscription = controller.barcodes.listen(
        widget.onDetect,
        onError: widget.onDetectError,
        cancelOnError: false,
      );
    }

    if (controller.autoStart) {
      await controller.start();
    }
  }

  Future<void> disposeMobileScanner() async {
    if (widget.controller == null) {
      WidgetsBinding.instance.removeObserver(this);
    }

    await _subscription?.cancel();
    _subscription = null;

    if (controller.autoStart) {
      await controller.stop();
    }

    // Dispose default controller if not provided by user
    if (widget.controller == null) {
      await controller.dispose();
    }
  }

  @override
  void initState() {
    super.initState();
    controller = widget.controller ?? MobileScannerController();
    unawaited(initMobileScanner());
  }

  @override
  Future<void> dispose() async {
    super.dispose();
    unawaited(disposeMobileScanner());
  }

  @override
  void didChangeAppLifecycleState(AppLifecycleState state) {
    if (!widget.useAppLifecycleState || !controller.value.hasCameraPermission) {
      return;
    }

    switch (state) {
      case AppLifecycleState.detached:
      case AppLifecycleState.hidden:
      case AppLifecycleState.paused:
        return;
      case AppLifecycleState.resumed:
        unawaited(controller.start());
      case AppLifecycleState.inactive:
        unawaited(controller.stop());
    }
  }
}<|MERGE_RESOLUTION|>--- conflicted
+++ resolved
@@ -232,16 +232,8 @@
           builder: (context, constraints) {
             _maybeUpdateScanWindow(value, constraints);
 
-<<<<<<< HEAD
             final Widget? overlay =
                 widget.overlayBuilder?.call(context, constraints);
-=======
-            final Widget? overlay = widget.overlayBuilder?.call(
-              context,
-              constraints,
-            );
-            final Size cameraPreviewSize = value.size;
->>>>>>> 74a686d2
 
             final Widget scannerWidget = ClipRect(
               child: SizedBox.fromSize(
