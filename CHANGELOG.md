--- conflicted
+++ resolved
@@ -1,4 +1,3 @@
-<<<<<<< HEAD
 ## 7.0.0-beta.8
 
 Improvements:
@@ -106,11 +105,10 @@
 * [Apple] The zoom slider does not work correctly.
 * [Apple] The scan window does not work correctly.
 * [Apple] The camera flash briefly shows when the camera is started.
-=======
+
 ## 6.0.7
 Improvements:
 * [Android] Updated bundled barcode scanning library to v17.3.0
->>>>>>> 9cb6d246
 
 ## 6.0.6
 Bugs fixed:
