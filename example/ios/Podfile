# Uncomment this line to define a global platform for your project
<<<<<<< HEAD
platform :ios, '12.0'
=======
platform :ios, '15.5.0'
>>>>>>> 00715ccc

# CocoaPods analytics sends network stats synchronously affecting flutter build latency.
ENV['COCOAPODS_DISABLE_STATS'] = 'true'

project 'Runner', {
  'Debug' => :debug,
  'Profile' => :release,
  'Release' => :release,
}

def flutter_root
  generated_xcode_build_settings_path = File.expand_path(File.join('..', 'Flutter', 'Generated.xcconfig'), __FILE__)
  unless File.exist?(generated_xcode_build_settings_path)
    raise "#{generated_xcode_build_settings_path} must exist. If you're running pod install manually, make sure flutter pub get is executed first"
  end

  File.foreach(generated_xcode_build_settings_path) do |line|
    matches = line.match(/FLUTTER_ROOT\=(.*)/)
    return matches[1].strip if matches
  end
  raise "FLUTTER_ROOT not found in #{generated_xcode_build_settings_path}. Try deleting Generated.xcconfig, then run flutter pub get"
end

require File.expand_path(File.join('packages', 'flutter_tools', 'bin', 'podhelper'), flutter_root)

flutter_ios_podfile_setup

target 'Runner' do
  use_frameworks!
  use_modular_headers!

  flutter_install_all_ios_pods File.dirname(File.realpath(__FILE__))
  target 'RunnerTests' do
    inherit! :search_paths
  end
end

post_install do |installer|
  installer.pods_project.targets.each do |target|
    flutter_additional_ios_build_settings(target)
    target.build_configurations.each do |config|
      config.build_settings['IPHONEOS_DEPLOYMENT_TARGET'] = '12.0'
    end
  end
end<|MERGE_RESOLUTION|>--- conflicted
+++ resolved
@@ -1,9 +1,5 @@
 # Uncomment this line to define a global platform for your project
-<<<<<<< HEAD
-platform :ios, '12.0'
-=======
 platform :ios, '15.5.0'
->>>>>>> 00715ccc
 
 # CocoaPods analytics sends network stats synchronously affecting flutter build latency.
 ENV['COCOAPODS_DISABLE_STATS'] = 'true'
