group 'dev.steenbakker.mobile_scanner'
version '1.0-SNAPSHOT'

buildscript {
    ext.kotlin_version = '1.7.22'
    repositories {
        google()
        mavenCentral()
    }

    dependencies {
        classpath 'com.android.tools.build:gradle:8.3.2'
        classpath "org.jetbrains.kotlin:kotlin-gradle-plugin:$kotlin_version"
    }
}

allprojects {
    repositories {
        google()
        mavenCentral()
    }
}

apply plugin: 'com.android.library'
apply plugin: 'kotlin-android'

android {
    if (project.android.hasProperty("namespace")) {
        namespace 'dev.steenbakker.mobile_scanner'
    }

    compileSdk 34

    compileOptions {
        sourceCompatibility JavaVersion.VERSION_1_8
        targetCompatibility JavaVersion.VERSION_1_8
    }

    kotlinOptions {
        jvmTarget = '1.8'
    }

    sourceSets {
        main.java.srcDirs += 'src/main/kotlin'
        test.java.srcDirs += 'src/test/kotlin'
    }

    defaultConfig {
        minSdkVersion 21
        consumerProguardFiles 'proguard-rules.pro'
    }

    testOptions {
        unitTests.all {
            useJUnitPlatform()

            testLogging {
                events "passed", "skipped", "failed", "standardOut", "standardError"
                outputs.upToDateWhen {false}
                showStandardStreams = true
            }
        }
    }
}

dependencies {
    def useUnbundled = project.findProperty('dev.steenbakker.mobile_scanner.useUnbundled') ?: false
    if (useUnbundled.toBoolean()) {
        // Dynamically downloaded model via Google Play Services
        implementation 'com.google.android.gms:play-services-mlkit-barcode-scanning:18.3.1'
    } else {
        // Bundled model in app
        implementation 'com.google.mlkit:barcode-scanning:17.3.0'
    }

    // org.jetbrains.kotlin:kotlin-bom artifact purpose is to align kotlin stdlib and related code versions.
    // See: https://youtrack.jetbrains.com/issue/KT-55297/kotlin-stdlib-should-declare-constraints-on-kotlin-stdlib-jdk8-and-kotlin-stdlib-jdk7
    implementation(platform("org.jetbrains.kotlin:kotlin-bom:1.8.22"))

    implementation 'androidx.camera:camera-lifecycle:1.3.4'
    implementation 'androidx.camera:camera-camera2:1.3.4'
    implementation 'org.jetbrains.kotlinx:kotlinx-coroutines-android:1.7.3'

    testImplementation 'org.jetbrains.kotlin:kotlin-test'
<<<<<<< HEAD
    testImplementation 'org.mockito:mockito-core:5.15.2'    
=======
    testImplementation 'org.mockito:mockito-core:5.12.0'
>>>>>>> f7d218dc
}<|MERGE_RESOLUTION|>--- conflicted
+++ resolved
@@ -82,9 +82,5 @@
     implementation 'org.jetbrains.kotlinx:kotlinx-coroutines-android:1.7.3'
 
     testImplementation 'org.jetbrains.kotlin:kotlin-test'
-<<<<<<< HEAD
-    testImplementation 'org.mockito:mockito-core:5.15.2'    
-=======
-    testImplementation 'org.mockito:mockito-core:5.12.0'
->>>>>>> f7d218dc
+    testImplementation 'org.mockito:mockito-core:5.15.2'
 }