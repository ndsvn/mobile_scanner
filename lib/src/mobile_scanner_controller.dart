import 'dart:async';

import 'package:flutter/widgets.dart';
import 'package:mobile_scanner/src/enums/barcode_format.dart';
import 'package:mobile_scanner/src/enums/camera_facing.dart';
import 'package:mobile_scanner/src/enums/detection_speed.dart';
import 'package:mobile_scanner/src/enums/mobile_scanner_error_code.dart';
import 'package:mobile_scanner/src/enums/torch_state.dart';
import 'package:mobile_scanner/src/mobile_scanner_exception.dart';
import 'package:mobile_scanner/src/mobile_scanner_platform_interface.dart';
import 'package:mobile_scanner/src/mobile_scanner_view_attributes.dart';
import 'package:mobile_scanner/src/objects/barcode_capture.dart';
import 'package:mobile_scanner/src/objects/mobile_scanner_state.dart';
import 'package:mobile_scanner/src/objects/start_options.dart';

/// The controller for the [MobileScanner] widget.
class MobileScannerController extends ValueNotifier<MobileScannerState> {
  /// Construct a new [MobileScannerController] instance.
  MobileScannerController({
    this.autoStart = true,
    this.cameraResolution,
    this.detectionSpeed = DetectionSpeed.normal,
    int detectionTimeoutMs = 250,
    this.facing = CameraFacing.back,
    this.formats = const <BarcodeFormat>[],
    this.returnImage = false,
    this.torchEnabled = false,
    this.useNewCameraSelector = false,
  })  : detectionTimeoutMs =
            detectionSpeed == DetectionSpeed.normal ? detectionTimeoutMs : 0,
        assert(
          detectionTimeoutMs >= 0,
          'The detection timeout must be greater than or equal to 0.',
        ),
        super(MobileScannerState.uninitialized(facing));

  /// The desired resolution for the camera.
  ///
  /// When this value is provided, the camera will try to match this resolution,
  /// or fallback to the closest available resolution.
  /// When this is null, Android defaults to a resolution of 640x480.
  ///
  /// Bear in mind that changing the resolution has an effect on the aspect ratio.
  ///
  /// When the camera orientation changes,
  /// the resolution will be flipped to match the new dimensions of the display.
  ///
  /// Currently only supported on Android.
  final Size? cameraResolution;

  /// Automatically start the scanner on initialization.
  final bool autoStart;

  /// The detection speed for the scanner.
  ///
  /// Defaults to [DetectionSpeed.normal].
  final DetectionSpeed detectionSpeed;

  /// The detection timeout, in milliseconds, for the scanner.
  ///
  /// This timeout is ignored if the [detectionSpeed]
  /// is not set to [DetectionSpeed.normal].
  ///
  /// By default this is set to `250` milliseconds,
  /// which prevents memory issues on older devices.
  final int detectionTimeoutMs;

  /// The facing direction for the camera.
  ///
  /// Defaults to the back-facing camera.
  final CameraFacing facing;

  /// The formats that the scanner should detect.
  ///
  /// If this is empty, all supported formats are detected.
  final List<BarcodeFormat> formats;

  /// Whether scanned barcodes should contain the image
  /// that is embedded into the barcode.
  ///
  /// If this is false, [BarcodeCapture.image] will always be null.
  ///
  /// Defaults to false, and is only supported on iOS and Android.
  final bool returnImage;

  /// Whether the flashlight should be turned on when the camera is started.
  ///
  /// Defaults to false.
  final bool torchEnabled;

  /// Use the new resolution selector.
  ///
  /// This feature is experimental and not fully tested yet.
  /// Use caution when using this flag,
  /// as the new resolution selector may produce unwanted or zoomed images.
  ///
  /// Only supported on Android.
  final bool useNewCameraSelector;

  /// The internal barcode controller, that listens for detected barcodes.
  final StreamController<BarcodeCapture> _barcodesController =
      StreamController.broadcast();

  /// Get the stream of scanned barcodes.
  Stream<BarcodeCapture> get barcodes => _barcodesController.stream;

  StreamSubscription<BarcodeCapture?>? _barcodesSubscription;
  StreamSubscription<TorchState>? _torchStateSubscription;
  StreamSubscription<double>? _zoomScaleSubscription;

  bool _isDisposed = false;

  void _disposeListeners() {
    _barcodesSubscription?.cancel();
    _torchStateSubscription?.cancel();
    _zoomScaleSubscription?.cancel();

    _barcodesSubscription = null;
    _torchStateSubscription = null;
    _zoomScaleSubscription = null;
  }

  void _setupListeners() {
    _barcodesSubscription = MobileScannerPlatform.instance.barcodesStream
        .listen((BarcodeCapture? barcode) {
      if (_barcodesController.isClosed || barcode == null) {
        return;
      }

      _barcodesController.add(barcode);
    });

    _torchStateSubscription = MobileScannerPlatform.instance.torchStateStream
        .listen((TorchState torchState) {
      if (_isDisposed) {
        return;
      }

      value = value.copyWith(torchState: torchState);
    });

    _zoomScaleSubscription = MobileScannerPlatform.instance.zoomScaleStateStream
        .listen((double zoomScale) {
      if (_isDisposed) {
        return;
      }

      value = value.copyWith(zoomScale: zoomScale);
    });
  }

  void _throwIfNotInitialized() {
    if (!value.isInitialized) {
      throw const MobileScannerException(
        errorCode: MobileScannerErrorCode.controllerUninitialized,
        errorDetails: MobileScannerErrorDetails(
          message: 'The MobileScannerController has not been initialized.',
        ),
      );
    }

    if (_isDisposed) {
      throw const MobileScannerException(
        errorCode: MobileScannerErrorCode.controllerDisposed,
        errorDetails: MobileScannerErrorDetails(
          message:
              'The MobileScannerController was used after it has been disposed.',
        ),
      );
    }
  }

  void _stop() {
    // Do nothing if not initialized or already stopped.
    // On the web, the permission popup triggers a lifecycle change from resumed to inactive,
    // due to the permission popup gaining focus.
    // This would 'stop' the camera while it is not ready yet.
    if (!value.isInitialized || !value.isRunning || _isDisposed) {
      return;
    }

    _disposeListeners();

    // After the camera stopped, set the torch state to off,
    // as the torch state callback is never called when the camera is stopped.
    value = value.copyWith(
      isRunning: false,
      torchState: TorchState.off,
    );
  }

  /// Analyze an image file.
  ///
  /// The [path] points to a file on the device.
  ///
  /// This is only supported on Android and iOS.
  ///
  /// Returns the [BarcodeCapture] that was found in the image.
  Future<BarcodeCapture?> analyzeImage(String path) {
    return MobileScannerPlatform.instance.analyzeImage(path);
  }

  /// Build a camera preview widget.
  Widget buildCameraView() {
    _throwIfNotInitialized();

    return MobileScannerPlatform.instance.buildCameraView();
  }

  /// Reset the zoom scale of the camera.
  ///
  /// Does nothing if the camera is not running.
  Future<void> resetZoomScale() async {
    _throwIfNotInitialized();

    if (!value.isRunning) {
      return;
    }

    // When the platform has updated the zoom scale,
    // it will send an update through the zoom scale state event stream.
    await MobileScannerPlatform.instance.resetZoomScale();
  }

  /// Set the zoom scale of the camera.
  ///
  /// The [zoomScale] must be between 0.0 and 1.0 (both inclusive).
  ///
  /// If the [zoomScale] is out of range,
  /// it is adjusted to fit within the allowed range.
  ///
  /// Does nothing if the camera is not running.
  Future<void> setZoomScale(double zoomScale) async {
    _throwIfNotInitialized();

    if (!value.isRunning) {
      return;
    }

    final double clampedZoomScale = zoomScale.clamp(0.0, 1.0);

    // Update the zoom scale state to the new state.
    // When the platform has updated the zoom scale,
    // it will send an update through the zoom scale state event stream.
    await MobileScannerPlatform.instance.setZoomScale(clampedZoomScale);
  }

  /// Start scanning for barcodes.
  ///
  /// The [cameraDirection] can be used to specify the camera direction.
  /// If this is null, this defaults to the [facing] value.
  ///
  /// Does nothing if the camera is already running.
  /// Upon calling this method, the necessary camera permission will be requested.
  ///
  /// If the permission is denied on iOS, MacOS or Web, there is no way to request it again.
  Future<void> start({CameraFacing? cameraDirection}) async {
    if (_isDisposed) {
      throw const MobileScannerException(
        errorCode: MobileScannerErrorCode.controllerDisposed,
        errorDetails: MobileScannerErrorDetails(
          message:
              'The MobileScannerController was used after it has been disposed.',
        ),
      );
    }

    // Permission was denied, do nothing.
    // When the controller is stopped,
    // the error is reset so the permission can be requested again if possible.
    if (value.error?.errorCode == MobileScannerErrorCode.permissionDenied) {
      return;
    }

    // Do nothing if the camera is already running.
    if (value.isRunning) {
      return;
    }

    final CameraFacing effectiveDirection = cameraDirection ?? facing;

    final StartOptions options = StartOptions(
      cameraDirection: effectiveDirection,
      cameraResolution: cameraResolution,
      detectionSpeed: detectionSpeed,
      detectionTimeoutMs: detectionTimeoutMs,
      formats: formats,
      returnImage: returnImage,
      torchEnabled: torchEnabled,
    );

    try {
      _setupListeners();

      final MobileScannerViewAttributes viewAttributes =
          await MobileScannerPlatform.instance.start(
        options,
      );

      if (!_isDisposed) {
        value = value.copyWith(
          availableCameras: viewAttributes.numberOfCameras,
          cameraDirection: effectiveDirection,
          isInitialized: true,
          isRunning: true,
          size: viewAttributes.size,
          // Provide the current torch state.
          // Updates are provided by the `torchStateStream`.
          torchState: viewAttributes.currentTorchMode,
        );
      }
    } on MobileScannerException catch (error) {
      // The initialization finished with an error.
      // To avoid stale values, reset the output size,
      // torch state and zoom scale to the defaults.
      if (!_isDisposed) {
        value = value.copyWith(
          cameraDirection: facing,
          isInitialized: true,
          isRunning: false,
          error: error,
          size: Size.zero,
          torchState: TorchState.unavailable,
          zoomScale: 1.0,
        );
      }
    } on PermissionRequestPendingException catch (_) {
      // If a permission request was already pending, do nothing.
    }
  }

  /// Stop the camera.
  ///
  /// After calling this method, the camera can be restarted using [start].
  ///
  /// Does nothing if the camera is already stopped.
  Future<void> stop() async {
<<<<<<< HEAD
    _stop();
=======
    // Do nothing if not initialized or already stopped.
    // On the web, the permission popup triggers a lifecycle change from resumed to inactive,
    // due to the permission popup gaining focus.
    // This would 'stop' the camera while it is not ready yet.
    if (!value.isInitialized || !value.isRunning || _isDisposed) {
      return;
    }

    _disposeListeners();

    final TorchState oldTorchState = value.torchState;

    // After the camera stopped, set the torch state to off,
    // as the torch state callback is never called when the camera is stopped.
    // If the device does not have a torch, do not report "off".
    value = value.copyWith(
      isRunning: false,
      torchState: oldTorchState == TorchState.unavailable
          ? TorchState.unavailable
          : TorchState.off,
    );

>>>>>>> c0ac2453
    await MobileScannerPlatform.instance.stop();
  }

  /// Pause the camera.
  ///
  /// This method stops to update camera frame and scan barcodes.
  /// After calling this method, the camera can be restarted using [start].
  ///
  /// Does nothing if the camera is already paused or stopped.
  Future<void> pause() async {
    _stop();
    await MobileScannerPlatform.instance.pause();
  }

  /// Switch between the front and back camera.
  ///
  /// Does nothing if the device has less than 2 cameras.
  Future<void> switchCamera() async {
    _throwIfNotInitialized();

    final int? availableCameras = value.availableCameras;

    // Do nothing if the amount of cameras is less than 2 cameras.
    // If the the current platform does not provide the amount of cameras,
    // continue anyway.
    if (availableCameras != null && availableCameras < 2) {
      return;
    }

    await stop();

    final CameraFacing cameraDirection = value.cameraDirection;

    await start(
      cameraDirection: cameraDirection == CameraFacing.front
          ? CameraFacing.back
          : CameraFacing.front,
    );
  }

  /// Switches the flashlight on or off.
  ///
  /// Does nothing if the device has no torch,
  /// or if the camera is not running.
  ///
  /// If the current torch state is [TorchState.auto],
  /// the torch is turned on or off depending on its actual current state.
  Future<void> toggleTorch() async {
    _throwIfNotInitialized();

    if (!value.isRunning) {
      return;
    }

    final TorchState torchState = value.torchState;

    if (torchState == TorchState.unavailable) {
      return;
    }

    // Request the torch state to be switched to the opposite state.
    // When the platform has updated the torch state,
    // it will send an update through the torch state event stream.
    await MobileScannerPlatform.instance.toggleTorch();
  }

  /// Update the scan window with the given [window] rectangle.
  ///
  /// If [window] is null, the scan window will be reset to the full camera preview.
  Future<void> updateScanWindow(Rect? window) async {
    if (_isDisposed || !value.isInitialized) {
      return;
    }

    await MobileScannerPlatform.instance.updateScanWindow(window);
  }

  /// Dispose the controller.
  ///
  /// Once the controller is disposed, it cannot be used anymore.
  @override
  Future<void> dispose() async {
    if (_isDisposed) {
      return;
    }

    _isDisposed = true;
    unawaited(_barcodesController.close());
    super.dispose();

    await MobileScannerPlatform.instance.dispose();
  }
}<|MERGE_RESOLUTION|>--- conflicted
+++ resolved
@@ -181,11 +181,16 @@
 
     _disposeListeners();
 
+    final TorchState oldTorchState = value.torchState;
+
     // After the camera stopped, set the torch state to off,
     // as the torch state callback is never called when the camera is stopped.
+    // If the device does not have a torch, do not report "off".
     value = value.copyWith(
       isRunning: false,
-      torchState: TorchState.off,
+      torchState: oldTorchState == TorchState.unavailable
+          ? TorchState.unavailable
+          : TorchState.off,
     );
   }
 
@@ -335,32 +340,7 @@
   ///
   /// Does nothing if the camera is already stopped.
   Future<void> stop() async {
-<<<<<<< HEAD
     _stop();
-=======
-    // Do nothing if not initialized or already stopped.
-    // On the web, the permission popup triggers a lifecycle change from resumed to inactive,
-    // due to the permission popup gaining focus.
-    // This would 'stop' the camera while it is not ready yet.
-    if (!value.isInitialized || !value.isRunning || _isDisposed) {
-      return;
-    }
-
-    _disposeListeners();
-
-    final TorchState oldTorchState = value.torchState;
-
-    // After the camera stopped, set the torch state to off,
-    // as the torch state callback is never called when the camera is stopped.
-    // If the device does not have a torch, do not report "off".
-    value = value.copyWith(
-      isRunning: false,
-      torchState: oldTorchState == TorchState.unavailable
-          ? TorchState.unavailable
-          : TorchState.off,
-    );
-
->>>>>>> c0ac2453
     await MobileScannerPlatform.instance.stop();
   }
 
