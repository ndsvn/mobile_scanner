package dev.steenbakker.mobile_scanner

import android.app.Activity
import android.content.Context
import android.graphics.Bitmap
import android.graphics.Canvas
import android.graphics.ColorMatrix
import android.graphics.ColorMatrixColorFilter
import android.graphics.Matrix
import android.graphics.Paint
import android.graphics.Rect
import android.hardware.display.DisplayManager
import android.net.Uri
import android.os.Handler
import android.os.Looper
import android.util.Size
import android.view.Surface
import androidx.annotation.VisibleForTesting
import androidx.camera.core.Camera
import androidx.camera.core.CameraSelector
import androidx.camera.core.ExperimentalGetImage
import androidx.camera.core.ImageAnalysis
import androidx.camera.core.ImageProxy
import androidx.camera.core.Preview
import androidx.camera.core.TorchState
import androidx.camera.core.resolutionselector.ResolutionSelector
import androidx.camera.core.resolutionselector.ResolutionStrategy
import androidx.camera.lifecycle.ProcessCameraProvider
import androidx.core.content.ContextCompat
import androidx.lifecycle.LifecycleOwner
import com.google.mlkit.vision.barcode.BarcodeScanner
import com.google.mlkit.vision.barcode.BarcodeScannerOptions
import com.google.mlkit.vision.barcode.BarcodeScanning
import com.google.mlkit.vision.barcode.common.Barcode
import com.google.mlkit.vision.common.InputImage
import dev.steenbakker.mobile_scanner.objects.DetectionSpeed
import dev.steenbakker.mobile_scanner.objects.MobileScannerErrorCodes
import dev.steenbakker.mobile_scanner.objects.MobileScannerStartParameters
import dev.steenbakker.mobile_scanner.utils.YuvToRgbConverter
import io.flutter.view.TextureRegistry
import kotlinx.coroutines.CoroutineScope
import kotlinx.coroutines.Dispatchers
import kotlinx.coroutines.coroutineScope
import kotlinx.coroutines.launch
import java.io.ByteArrayOutputStream
import java.io.IOException
import kotlin.math.roundToInt

class MobileScanner(
    private val activity: Activity,
    private val textureRegistry: TextureRegistry,
    private val mobileScannerCallback: MobileScannerCallback,
    private val mobileScannerErrorCallback: MobileScannerErrorCallback,
    private val barcodeScannerFactory: (options: BarcodeScannerOptions?) -> BarcodeScanner = ::defaultBarcodeScannerFactory,
) {

    /// Internal variables
    private var cameraProvider: ProcessCameraProvider? = null
    private var camera: Camera? = null
    private var cameraSelector: CameraSelector? = null
    private var preview: Preview? = null
    private var textureEntry: TextureRegistry.SurfaceTextureEntry? = null
    private var scanner: BarcodeScanner? = null
    private var lastScanned: List<String?>? = null
    private var scannerTimeout = false
    private var displayListener: DisplayManager.DisplayListener? = null

    /// Configurable variables
    var scanWindow: List<Float>? = null
    private var invertImage: Boolean = false
    private var detectionSpeed: DetectionSpeed = DetectionSpeed.NO_DUPLICATES
    private var detectionTimeout: Long = 250
    private var returnImage = false
    private var isPaused = false

    companion object {
        /**
         * Create a barcode scanner from the given options.
         */
        fun defaultBarcodeScannerFactory(options: BarcodeScannerOptions?) : BarcodeScanner {
            return if (options == null) BarcodeScanning.getClient() else BarcodeScanning.getClient(options)
        }
    }

    /**
     * callback for the camera. Every frame is passed through this function.
     */
    @ExperimentalGetImage
    val captureOutput = ImageAnalysis.Analyzer { imageProxy -> // YUV_420_888 format
        val mediaImage = imageProxy.image ?: return@Analyzer

        val inputImage = if (invertImage) {
            invertInputImage(imageProxy)
        } else {
            InputImage.fromMediaImage(mediaImage, imageProxy.imageInfo.rotationDegrees)
        }

        if (detectionSpeed == DetectionSpeed.NORMAL && scannerTimeout) {
            imageProxy.close()
            return@Analyzer
        } else if (detectionSpeed == DetectionSpeed.NORMAL) {
            scannerTimeout = true
        }

        scanner?.let {
            it.process(inputImage).addOnSuccessListener { barcodes ->
                if (detectionSpeed == DetectionSpeed.NO_DUPLICATES) {
                    val newScannedBarcodes = barcodes.mapNotNull {
                        barcode -> barcode.rawValue
                    }.sorted()

                    if (newScannedBarcodes == lastScanned) {
                        // New scanned is duplicate, returning
                        imageProxy.close()
                        return@addOnSuccessListener
                    }
                    if (newScannedBarcodes.isNotEmpty()) {
                        lastScanned = newScannedBarcodes
                    }
                }

                val barcodeMap: MutableList<Map<String, Any?>> = mutableListOf()

                for (barcode in barcodes) {
                    if (scanWindow == null) {
                        barcodeMap.add(barcode.data)
                        continue
                    }

                    if (isBarcodeInScanWindow(scanWindow!!, barcode, imageProxy)) {
                        barcodeMap.add(barcode.data)
                    }
                }

                if (barcodeMap.isEmpty()) {
                    imageProxy.close()
                    return@addOnSuccessListener
                }

                val portrait = (camera?.cameraInfo?.sensorRotationDegrees ?: 0) % 180 == 0

                if (!returnImage) {
                    imageProxy.close()
                    mobileScannerCallback(
                        barcodeMap,
                        null,
<<<<<<< HEAD
                        if (portrait) mediaImage.width else mediaImage.height,
                        if (portrait) mediaImage.height else mediaImage.width)
=======
                        if (portrait) inputImage.width else inputImage.height,
                        if (portrait) inputImage.height else inputImage.width)
>>>>>>> 05e9a8eb
                    return@addOnSuccessListener
                }

                CoroutineScope(Dispatchers.IO).launch {
                    val bitmap = Bitmap.createBitmap(mediaImage.width, mediaImage.height, Bitmap.Config.ARGB_8888)
                    val imageFormat = YuvToRgbConverter(activity.applicationContext)

                    imageFormat.yuvToRgb(mediaImage, bitmap)

                    val bmResult = rotateBitmap(bitmap, camera?.cameraInfo?.sensorRotationDegrees?.toFloat() ?: 90f)

                    val stream = ByteArrayOutputStream()
                    bmResult.compress(Bitmap.CompressFormat.PNG, 100, stream)
                    val byteArray = stream.toByteArray()
                    val bmWidth = bmResult.width
                    val bmHeight = bmResult.height

                    bmResult.recycle()
                    imageProxy.close()
                    imageFormat.release()

                    mobileScannerCallback(
                        barcodeMap,
                        byteArray,
                        bmWidth,
                        bmHeight
                    )
                }

            }.addOnFailureListener { e ->
                mobileScannerErrorCallback(
                    e.localizedMessage ?: e.toString()
                )
            }
        }

        if (detectionSpeed == DetectionSpeed.NORMAL) {
            // Set timer and continue
            Handler(Looper.getMainLooper()).postDelayed({
                scannerTimeout = false
            }, detectionTimeout)
        }
    }

    private fun rotateBitmap(bitmap: Bitmap, degrees: Float): Bitmap {
        val matrix = Matrix()
        matrix.postRotate(degrees)
        return Bitmap.createBitmap(bitmap, 0, 0, bitmap.width, bitmap.height, matrix, true)
    }

    // Scales the scanWindow to the provided inputImage and checks if that scaled
    // scanWindow contains the barcode.
    @VisibleForTesting
    fun isBarcodeInScanWindow(
        scanWindow: List<Float>,
        barcode: Barcode,
        inputImage: ImageProxy
    ): Boolean {
        // TODO: use `cornerPoints` instead, since the bounding box is not bound to the coordinate system of the input image
        // On iOS we do this correctly, so the calculation should match that.
        val barcodeBoundingBox = barcode.boundingBox ?: return false

        try {
            val imageWidth = inputImage.height
            val imageHeight = inputImage.width

            val left = (scanWindow[0] * imageWidth).roundToInt()
            val top = (scanWindow[1] * imageHeight).roundToInt()
            val right = (scanWindow[2] * imageWidth).roundToInt()
            val bottom = (scanWindow[3] * imageHeight).roundToInt()

            val scaledScanWindow = Rect(left, top, right, bottom)

            return scaledScanWindow.contains(barcodeBoundingBox)
        } catch (exception: IllegalArgumentException) {
            // Rounding of the scan window dimensions can fail, due to encountering NaN.
            // If we get NaN, rather than give a false positive, just return false.
            return false
        }
    }

    /**
     * Start barcode scanning by initializing the camera and barcode scanner.
     */
    @ExperimentalGetImage
    fun start(
        barcodeScannerOptions: BarcodeScannerOptions?,
        returnImage: Boolean,
        cameraPosition: CameraSelector,
        torch: Boolean,
        detectionSpeed: DetectionSpeed,
        torchStateCallback: TorchStateCallback,
        zoomScaleStateCallback: ZoomScaleStateCallback,
        mobileScannerStartedCallback: MobileScannerStartedCallback,
        mobileScannerErrorCallback: (exception: Exception) -> Unit,
        detectionTimeout: Long,
<<<<<<< HEAD
        cameraResolutionWanted: Size?
=======
        cameraResolutionWanted: Size?,
        invertImage: Boolean,
>>>>>>> 05e9a8eb
    ) {
        this.detectionSpeed = detectionSpeed
        this.detectionTimeout = detectionTimeout
        this.returnImage = returnImage
        this.invertImage = invertImage

        if (camera?.cameraInfo != null && preview != null && textureEntry != null && !isPaused) {

           // TODO: resume here for seamless transition
//            if (isPaused) {
//                resumeCamera()
//                mobileScannerStartedCallback(
//                    MobileScannerStartParameters(
//                        if (portrait) width else height,
//                        if (portrait) height else width,
//                        currentTorchState,
//                        textureEntry!!.id(),
//                        numberOfCameras ?: 0
//                    )
//                )
//                return
//            }
            mobileScannerErrorCallback(AlreadyStarted())

            return
        }

        lastScanned = null
        scanner = barcodeScannerFactory(barcodeScannerOptions)

        val cameraProviderFuture = ProcessCameraProvider.getInstance(activity)
        val executor = ContextCompat.getMainExecutor(activity)

        cameraProviderFuture.addListener({
            cameraProvider = cameraProviderFuture.get()
            val numberOfCameras = cameraProvider?.availableCameraInfos?.size

            if (cameraProvider == null) {
                mobileScannerErrorCallback(CameraError())

                return@addListener
            }

            cameraProvider?.unbindAll()
            textureEntry = textureEntry ?: textureRegistry.createSurfaceTexture()

            // Preview
            val surfaceProvider = Preview.SurfaceProvider { request ->
                if (isStopped()) {
                    return@SurfaceProvider
                }

                val texture = textureEntry!!.surfaceTexture()
                texture.setDefaultBufferSize(
                    request.resolution.width,
                    request.resolution.height
                )

                val surface = Surface(texture)
                request.provideSurface(surface, executor) { }
            }

            // Build the preview to be shown on the Flutter texture
            val previewBuilder = Preview.Builder()
            preview = previewBuilder.build().apply { setSurfaceProvider(surfaceProvider) }

            // Build the analyzer to be passed on to MLKit
            val analysisBuilder = ImageAnalysis.Builder()
                .setBackpressureStrategy(ImageAnalysis.STRATEGY_KEEP_ONLY_LATEST)
            val displayManager = activity.applicationContext.getSystemService(Context.DISPLAY_SERVICE) as DisplayManager

            val cameraResolution =  cameraResolutionWanted ?: Size(1920, 1080)

            val selectorBuilder = ResolutionSelector.Builder()
            selectorBuilder.setResolutionStrategy(
                ResolutionStrategy(
                    cameraResolution,
                    ResolutionStrategy.FALLBACK_RULE_CLOSEST_HIGHER_THEN_LOWER
                )
            )
            analysisBuilder.setResolutionSelector(selectorBuilder.build()).build()

            if (displayListener == null) {
                displayListener = object : DisplayManager.DisplayListener {
                    override fun onDisplayAdded(displayId: Int) {}

                    override fun onDisplayRemoved(displayId: Int) {}

                    override fun onDisplayChanged(displayId: Int) {
                        val selector = ResolutionSelector.Builder().setResolutionStrategy(
                            ResolutionStrategy(
                                cameraResolution,
                                ResolutionStrategy.FALLBACK_RULE_CLOSEST_HIGHER_THEN_LOWER
                            )
                        )
                        analysisBuilder.setResolutionSelector(selector.build()).build()
                    }
                }

                displayManager.registerDisplayListener(
                    displayListener, null,
                )
            }

            val analysis = analysisBuilder.build().apply { setAnalyzer(executor, captureOutput) }

            try {
                camera = cameraProvider?.bindToLifecycle(
                    activity as LifecycleOwner,
                    cameraPosition,
                    preview,
                    analysis
                )
                cameraSelector = cameraPosition
            } catch(exception: Exception) {
                mobileScannerErrorCallback(NoCamera())

                return@addListener
            }

            camera?.let {
                // Register the torch listener
                it.cameraInfo.torchState.observe(activity as LifecycleOwner) { state ->
                    // TorchState.OFF = 0; TorchState.ON = 1
                    torchStateCallback(state)
                }

                // Register the zoom scale listener
                it.cameraInfo.zoomState.observe(activity) { state ->
                    zoomScaleStateCallback(state.linearZoom.toDouble())
                }

                // Enable torch if provided
                if (it.cameraInfo.hasFlashUnit()) {
                    it.cameraControl.enableTorch(torch)
                }
            }

            val resolution = analysis.resolutionInfo!!.resolution
            val width = resolution.width.toDouble()
            val height = resolution.height.toDouble()
            val portrait = (camera?.cameraInfo?.sensorRotationDegrees ?: 0) % 180 == 0

            // Start with 'unavailable' torch state.
            var currentTorchState: Int = -1

            camera?.cameraInfo?.let {
                if (!it.hasFlashUnit()) {
                    return@let
                }

                currentTorchState = it.torchState.value ?: -1
            }

            mobileScannerStartedCallback(
                MobileScannerStartParameters(
                    if (portrait) width else height,
                    if (portrait) height else width,
                    currentTorchState,
                    textureEntry!!.id(),
                    numberOfCameras ?: 0
                )
            )
        }, executor)

    }

    /**
     * Pause barcode scanning.
     */
    fun pause() {
        if (isPaused) {
            throw AlreadyPaused()
        } else if (isStopped()) {
            throw AlreadyStopped()
        }

        pauseCamera()
    }

    /**
     * Stop barcode scanning.
     */
    fun stop() {
        if (!isPaused && isStopped()) {
            throw AlreadyStopped()
        }

        releaseCamera()
    }

    private fun pauseCamera() {
        // Pause camera by unbinding all use cases
        cameraProvider?.unbindAll()
        isPaused = true
    }

//    private fun resumeCamera() {
//        // Resume camera by rebinding use cases
//        cameraProvider?.let { provider ->
//            val owner = activity as LifecycleOwner
//            cameraSelector?.let { provider.bindToLifecycle(owner, it, preview) }
//        }
//        isPaused = false
//    }

    private fun releaseCamera() {
        if (displayListener != null) {
            val displayManager = activity.applicationContext.getSystemService(Context.DISPLAY_SERVICE) as DisplayManager

            displayManager.unregisterDisplayListener(displayListener)
            displayListener = null
        }

        val owner = activity as LifecycleOwner
        // Release the camera observers first.
        camera?.cameraInfo?.let {
            it.torchState.removeObservers(owner)
            it.zoomState.removeObservers(owner)
            it.cameraState.removeObservers(owner)
        }

        // Unbind the camera use cases, the preview is a use case.
        // The camera will be closed when the last use case is unbound.
        cameraProvider?.unbindAll()

        textureEntry?.release()
        textureEntry = null

        // Release the scanner.
        scanner?.close()
        scanner = null
        lastScanned = null
    }

    private fun isStopped() = camera == null && preview == null

    /**
     * Toggles the flash light on or off.
     */
    fun toggleTorch() {
        camera?.let {
            if (!it.cameraInfo.hasFlashUnit()) {
                return@let
            }

            when(it.cameraInfo.torchState.value) {
                TorchState.OFF -> it.cameraControl.enableTorch(true)
                TorchState.ON -> it.cameraControl.enableTorch(false)
            }
        }
    }

    /**
     * Inverts the image colours respecting the alpha channel
     */
    @ExperimentalGetImage
    fun invertInputImage(imageProxy: ImageProxy): InputImage {
        val image = imageProxy.image ?: throw IllegalArgumentException("Image is null")

        // Convert YUV_420_888 image to RGB Bitmap
        val bitmap = Bitmap.createBitmap(image.width, image.height, Bitmap.Config.ARGB_8888)
        try {
            val imageFormat = YuvToRgbConverter(activity.applicationContext)
            imageFormat.yuvToRgb(image, bitmap)

            // Create an inverted bitmap
            val invertedBitmap = invertBitmapColors(bitmap)
            imageFormat.release()

            return InputImage.fromBitmap(invertedBitmap, imageProxy.imageInfo.rotationDegrees)
        } finally {
            // Release resources
            bitmap.recycle() // Free up bitmap memory
            imageProxy.close() // Close ImageProxy
        }
    }

    // Efficiently invert bitmap colors using ColorMatrix
    private fun invertBitmapColors(bitmap: Bitmap): Bitmap {
        val colorMatrix = ColorMatrix().apply {
            set(floatArrayOf(
                -1f, 0f, 0f, 0f, 255f,  // Red
                0f, -1f, 0f, 0f, 255f,  // Green
                0f, 0f, -1f, 0f, 255f,  // Blue
                0f, 0f, 0f, 1f, 0f      // Alpha
            ))
        }
        val paint = Paint().apply { colorFilter = ColorMatrixColorFilter(colorMatrix) }

        val invertedBitmap = Bitmap.createBitmap(bitmap.width, bitmap.height, bitmap.config)
        val canvas = Canvas(invertedBitmap)
        canvas.drawBitmap(bitmap, 0f, 0f, paint)

        return invertedBitmap
    }

    /**
     * Analyze a single image.
     */
    fun analyzeImage(
        image: Uri,
        scannerOptions: BarcodeScannerOptions?,
        onSuccess: AnalyzerSuccessCallback,
        onError: AnalyzerErrorCallback) {
        val inputImage: InputImage

        try {
            inputImage = InputImage.fromFilePath(activity, image)
        } catch (error: IOException) {
            onError(MobileScannerErrorCodes.ANALYZE_IMAGE_NO_VALID_IMAGE_ERROR_MESSAGE)

            return
        }

        // Use a short lived scanner instance, which is closed when the analysis is done.
        val barcodeScanner: BarcodeScanner = barcodeScannerFactory(scannerOptions)

        barcodeScanner.process(inputImage).addOnSuccessListener { barcodes ->
            val barcodeMap = barcodes.map { barcode -> barcode.data }

            if (barcodeMap.isEmpty()) {
                onSuccess(null)
            } else {
                onSuccess(barcodeMap)
            }
        }.addOnFailureListener { e ->
            onError(e.localizedMessage ?: e.toString())
        }.addOnCompleteListener {
            barcodeScanner.close()
        }
    }

    /**
     * Set the zoom rate of the camera.
     */
    fun setScale(scale: Double) {
        if (scale > 1.0 || scale < 0) throw ZoomNotInRange()
        if (camera == null) throw ZoomWhenStopped()
        camera?.cameraControl?.setLinearZoom(scale.toFloat())
    }

    fun setZoomRatio(zoomRatio: Double) {
        if (camera == null) throw ZoomWhenStopped()
        camera?.cameraControl?.setZoomRatio(zoomRatio.toFloat())
    }

    /**
     * Reset the zoom rate of the camera.
     */
    fun resetScale() {
        if (camera == null) throw ZoomWhenStopped()
        camera?.cameraControl?.setZoomRatio(1f)
    }

    /**
     * Dispose of this scanner instance.
     */
    fun dispose() {
        if (isStopped()) {
            return
        }

        stop() // Defer to the stop method, which disposes all resources anyway.
    }
}<|MERGE_RESOLUTION|>--- conflicted
+++ resolved
@@ -144,13 +144,8 @@
                     mobileScannerCallback(
                         barcodeMap,
                         null,
-<<<<<<< HEAD
-                        if (portrait) mediaImage.width else mediaImage.height,
-                        if (portrait) mediaImage.height else mediaImage.width)
-=======
                         if (portrait) inputImage.width else inputImage.height,
                         if (portrait) inputImage.height else inputImage.width)
->>>>>>> 05e9a8eb
                     return@addOnSuccessListener
                 }
 
@@ -247,12 +242,8 @@
         mobileScannerStartedCallback: MobileScannerStartedCallback,
         mobileScannerErrorCallback: (exception: Exception) -> Unit,
         detectionTimeout: Long,
-<<<<<<< HEAD
-        cameraResolutionWanted: Size?
-=======
         cameraResolutionWanted: Size?,
         invertImage: Boolean,
->>>>>>> 05e9a8eb
     ) {
         this.detectionSpeed = detectionSpeed
         this.detectionTimeout = detectionTimeout
