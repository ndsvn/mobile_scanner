package dev.steenbakker.mobile_scanner

import android.app.Activity
import android.content.Context
import android.graphics.Bitmap
import android.graphics.Canvas
import android.graphics.ColorMatrix
import android.graphics.ColorMatrixColorFilter
import android.graphics.Matrix
import android.graphics.Paint
import android.graphics.Rect
import android.hardware.display.DisplayManager
import android.net.Uri
import android.os.Handler
import android.os.Looper
import android.util.Size
import android.view.Surface
import androidx.annotation.VisibleForTesting
import androidx.camera.core.Camera
import androidx.camera.core.CameraSelector
import androidx.camera.core.ExperimentalGetImage
import androidx.camera.core.ImageAnalysis
import androidx.camera.core.ImageProxy
import androidx.camera.core.Preview
import androidx.camera.core.TorchState
import androidx.camera.core.resolutionselector.ResolutionSelector
import androidx.camera.core.resolutionselector.ResolutionStrategy
import androidx.camera.lifecycle.ProcessCameraProvider
import androidx.core.content.ContextCompat
import androidx.lifecycle.LifecycleOwner
import com.google.mlkit.vision.barcode.BarcodeScanner
import com.google.mlkit.vision.barcode.BarcodeScannerOptions
import com.google.mlkit.vision.barcode.BarcodeScanning
import com.google.mlkit.vision.barcode.common.Barcode
import com.google.mlkit.vision.common.InputImage
import dev.steenbakker.mobile_scanner.objects.DetectionSpeed
import dev.steenbakker.mobile_scanner.objects.MobileScannerErrorCodes
import dev.steenbakker.mobile_scanner.objects.MobileScannerStartParameters
import dev.steenbakker.mobile_scanner.utils.YuvToRgbConverter
import io.flutter.view.TextureRegistry
import kotlinx.coroutines.CoroutineScope
import kotlinx.coroutines.Dispatchers
import kotlinx.coroutines.coroutineScope
import kotlinx.coroutines.launch
import java.io.ByteArrayOutputStream
import java.io.IOException
import kotlin.math.roundToInt

class MobileScanner(
    private val activity: Activity,
    private val textureRegistry: TextureRegistry,
    private val mobileScannerCallback: MobileScannerCallback,
    private val mobileScannerErrorCallback: MobileScannerErrorCallback,
    private val barcodeScannerFactory: (options: BarcodeScannerOptions?) -> BarcodeScanner = ::defaultBarcodeScannerFactory,
) {

    /// Internal variables
    private var cameraProvider: ProcessCameraProvider? = null
    private var camera: Camera? = null
    private var cameraSelector: CameraSelector? = null
    private var preview: Preview? = null
    private var textureEntry: TextureRegistry.SurfaceTextureEntry? = null
    private var scanner: BarcodeScanner? = null
    private var lastScanned: List<String?>? = null
    private var scannerTimeout = false
    private var displayListener: DisplayManager.DisplayListener? = null

    /// Configurable variables
    var scanWindow: List<Float>? = null
    private var invertImage: Boolean = false
    private var detectionSpeed: DetectionSpeed = DetectionSpeed.NO_DUPLICATES
    private var detectionTimeout: Long = 250
    private var returnImage = false
    private var isPaused = false

    companion object {
        /**
         * Create a barcode scanner from the given options.
         */
        fun defaultBarcodeScannerFactory(options: BarcodeScannerOptions?) : BarcodeScanner {
            return if (options == null) BarcodeScanning.getClient() else BarcodeScanning.getClient(options)
        }
    }

    /**
     * callback for the camera. Every frame is passed through this function.
     */
    @ExperimentalGetImage
    val captureOutput = ImageAnalysis.Analyzer { imageProxy -> // YUV_420_888 format
        val mediaImage = imageProxy.image ?: return@Analyzer

        val inputImage = if (invertImage) {
            invertInputImage(imageProxy)
        } else {
            InputImage.fromMediaImage(mediaImage, imageProxy.imageInfo.rotationDegrees)
        }

        if (detectionSpeed == DetectionSpeed.NORMAL && scannerTimeout) {
            imageProxy.close()
            return@Analyzer
        } else if (detectionSpeed == DetectionSpeed.NORMAL) {
            scannerTimeout = true
        }

        scanner?.let {
            it.process(inputImage).addOnSuccessListener { barcodes ->
                if (detectionSpeed == DetectionSpeed.NO_DUPLICATES) {
                    val newScannedBarcodes = barcodes.mapNotNull {
                        barcode -> barcode.rawValue
                    }.sorted()

                    if (newScannedBarcodes == lastScanned) {
                        // New scanned is duplicate, returning
                        imageProxy.close()
                        return@addOnSuccessListener
                    }
                    if (newScannedBarcodes.isNotEmpty()) {
                        lastScanned = newScannedBarcodes
                    }
                }

                val barcodeMap: MutableList<Map<String, Any?>> = mutableListOf()

                for (barcode in barcodes) {
                    if (scanWindow == null) {
                        barcodeMap.add(barcode.data)
                        continue
                    }

                    if (isBarcodeInScanWindow(scanWindow!!, barcode, imageProxy)) {
                        barcodeMap.add(barcode.data)
                    }
                }

                if (barcodeMap.isEmpty()) {
                    imageProxy.close()
                    return@addOnSuccessListener
                }

                val portrait = (camera?.cameraInfo?.sensorRotationDegrees ?: 0) % 180 == 0

                if (!returnImage) {
                    imageProxy.close()
                    mobileScannerCallback(
                        barcodeMap,
                        null,
                        if (portrait) inputImage.width else inputImage.height,
                        if (portrait) inputImage.height else inputImage.width)
                    return@addOnSuccessListener
                }

<<<<<<< HEAD
                CoroutineScope(Dispatchers.IO).launch {
                    val bitmap = Bitmap.createBitmap(mediaImage.width, mediaImage.height, Bitmap.Config.ARGB_8888)
                    val imageFormat = YuvToRgbConverter(activity.applicationContext)

                    imageFormat.yuvToRgb(mediaImage, bitmap)
=======
                val bitmap = Bitmap.createBitmap(mediaImage.width, mediaImage.height, Bitmap.Config.ARGB_8888)
                val imageFormat = YuvToRgbConverter(activity.applicationContext)
                imageFormat.yuvToRgb(mediaImage, bitmap)
>>>>>>> c1113c84

                    val bmResult = rotateBitmap(bitmap, camera?.cameraInfo?.sensorRotationDegrees?.toFloat() ?: 90f)

<<<<<<< HEAD
                    val stream = ByteArrayOutputStream()
                    bmResult.compress(Bitmap.CompressFormat.PNG, 100, stream)
                    val byteArray = stream.toByteArray()
                    val bmWidth = bmResult.width
                    val bmHeight = bmResult.height

                    bmResult.recycle()
                    imageProxy.close()
                    
                    mobileScannerCallback(
                        barcodeMap,
                        byteArray,
                        bmWidth,
                        bmHeight
                    )
                }
=======
                val stream = ByteArrayOutputStream()
                bmResult.compress(Bitmap.CompressFormat.PNG, 100, stream)
                val byteArray = stream.toByteArray()
                val bmWidth = bmResult.width
                val bmHeight = bmResult.height
                bmResult.recycle()
                imageFormat.release()
>>>>>>> c1113c84

            }.addOnFailureListener { e ->
                mobileScannerErrorCallback(
                    e.localizedMessage ?: e.toString()
                )
            }
        }

        if (detectionSpeed == DetectionSpeed.NORMAL) {
            // Set timer and continue
            Handler(Looper.getMainLooper()).postDelayed({
                scannerTimeout = false
            }, detectionTimeout)
        }
    }

    private fun rotateBitmap(bitmap: Bitmap, degrees: Float): Bitmap {
        val matrix = Matrix()
        matrix.postRotate(degrees)
        return Bitmap.createBitmap(bitmap, 0, 0, bitmap.width, bitmap.height, matrix, true)
    }

    // Scales the scanWindow to the provided inputImage and checks if that scaled
    // scanWindow contains the barcode.
    @VisibleForTesting
    fun isBarcodeInScanWindow(
        scanWindow: List<Float>,
        barcode: Barcode,
        inputImage: ImageProxy
    ): Boolean {
        // TODO: use `cornerPoints` instead, since the bounding box is not bound to the coordinate system of the input image
        // On iOS we do this correctly, so the calculation should match that.
        val barcodeBoundingBox = barcode.boundingBox ?: return false

        try {
            val imageWidth = inputImage.height
            val imageHeight = inputImage.width

            val left = (scanWindow[0] * imageWidth).roundToInt()
            val top = (scanWindow[1] * imageHeight).roundToInt()
            val right = (scanWindow[2] * imageWidth).roundToInt()
            val bottom = (scanWindow[3] * imageHeight).roundToInt()

            val scaledScanWindow = Rect(left, top, right, bottom)

            return scaledScanWindow.contains(barcodeBoundingBox)
        } catch (exception: IllegalArgumentException) {
            // Rounding of the scan window dimensions can fail, due to encountering NaN.
            // If we get NaN, rather than give a false positive, just return false.
            return false
        }
    }

    /**
     * Start barcode scanning by initializing the camera and barcode scanner.
     */
    @ExperimentalGetImage
    fun start(
        barcodeScannerOptions: BarcodeScannerOptions?,
        returnImage: Boolean,
        cameraPosition: CameraSelector,
        torch: Boolean,
        detectionSpeed: DetectionSpeed,
        torchStateCallback: TorchStateCallback,
        zoomScaleStateCallback: ZoomScaleStateCallback,
        mobileScannerStartedCallback: MobileScannerStartedCallback,
        mobileScannerErrorCallback: (exception: Exception) -> Unit,
        detectionTimeout: Long,
        cameraResolutionWanted: Size?,
        invertImage: Boolean,
    ) {
        this.detectionSpeed = detectionSpeed
        this.detectionTimeout = detectionTimeout
        this.returnImage = returnImage
        this.invertImage = invertImage

        if (camera?.cameraInfo != null && preview != null && textureEntry != null && !isPaused) {

           // TODO: resume here for seamless transition
//            if (isPaused) {
//                resumeCamera()
//                mobileScannerStartedCallback(
//                    MobileScannerStartParameters(
//                        if (portrait) width else height,
//                        if (portrait) height else width,
//                        currentTorchState,
//                        textureEntry!!.id(),
//                        numberOfCameras ?: 0
//                    )
//                )
//                return
//            }
            mobileScannerErrorCallback(AlreadyStarted())

            return
        }

        lastScanned = null
        scanner = barcodeScannerFactory(barcodeScannerOptions)

        val cameraProviderFuture = ProcessCameraProvider.getInstance(activity)
        val executor = ContextCompat.getMainExecutor(activity)

        cameraProviderFuture.addListener({
            cameraProvider = cameraProviderFuture.get()
            val numberOfCameras = cameraProvider?.availableCameraInfos?.size

            if (cameraProvider == null) {
                mobileScannerErrorCallback(CameraError())

                return@addListener
            }

            cameraProvider?.unbindAll()
            textureEntry = textureEntry ?: textureRegistry.createSurfaceTexture()

            // Preview
            val surfaceProvider = Preview.SurfaceProvider { request ->
                if (isStopped()) {
                    return@SurfaceProvider
                }

                val texture = textureEntry!!.surfaceTexture()
                texture.setDefaultBufferSize(
                    request.resolution.width,
                    request.resolution.height
                )

                val surface = Surface(texture)
                request.provideSurface(surface, executor) { }
            }

            // Build the preview to be shown on the Flutter texture
            val previewBuilder = Preview.Builder()
            preview = previewBuilder.build().apply { setSurfaceProvider(surfaceProvider) }

            // Build the analyzer to be passed on to MLKit
            val analysisBuilder = ImageAnalysis.Builder()
                .setBackpressureStrategy(ImageAnalysis.STRATEGY_KEEP_ONLY_LATEST)
            val displayManager = activity.applicationContext.getSystemService(Context.DISPLAY_SERVICE) as DisplayManager

            val cameraResolution =  cameraResolutionWanted ?: Size(1920, 1080)

            val selectorBuilder = ResolutionSelector.Builder()
            selectorBuilder.setResolutionStrategy(
                ResolutionStrategy(
                    cameraResolution,
                    ResolutionStrategy.FALLBACK_RULE_CLOSEST_HIGHER_THEN_LOWER
                )
            )
            analysisBuilder.setResolutionSelector(selectorBuilder.build()).build()

            if (displayListener == null) {
                displayListener = object : DisplayManager.DisplayListener {
                    override fun onDisplayAdded(displayId: Int) {}

                    override fun onDisplayRemoved(displayId: Int) {}

                    override fun onDisplayChanged(displayId: Int) {
                        val selector = ResolutionSelector.Builder().setResolutionStrategy(
                            ResolutionStrategy(
                                cameraResolution,
                                ResolutionStrategy.FALLBACK_RULE_CLOSEST_HIGHER_THEN_LOWER
                            )
                        )
                        analysisBuilder.setResolutionSelector(selector.build()).build()
                    }
                }

                displayManager.registerDisplayListener(
                    displayListener, null,
                )
            }

            val analysis = analysisBuilder.build().apply { setAnalyzer(executor, captureOutput) }

            try {
                camera = cameraProvider?.bindToLifecycle(
                    activity as LifecycleOwner,
                    cameraPosition,
                    preview,
                    analysis
                )
                cameraSelector = cameraPosition
            } catch(exception: Exception) {
                mobileScannerErrorCallback(NoCamera())

                return@addListener
            }

            camera?.let {
                // Register the torch listener
                it.cameraInfo.torchState.observe(activity as LifecycleOwner) { state ->
                    // TorchState.OFF = 0; TorchState.ON = 1
                    torchStateCallback(state)
                }

                // Register the zoom scale listener
                it.cameraInfo.zoomState.observe(activity) { state ->
                    zoomScaleStateCallback(state.linearZoom.toDouble())
                }

                // Enable torch if provided
                if (it.cameraInfo.hasFlashUnit()) {
                    it.cameraControl.enableTorch(torch)
                }
            }

            val resolution = analysis.resolutionInfo!!.resolution
            val width = resolution.width.toDouble()
            val height = resolution.height.toDouble()
            val portrait = (camera?.cameraInfo?.sensorRotationDegrees ?: 0) % 180 == 0

            // Start with 'unavailable' torch state.
            var currentTorchState: Int = -1

            camera?.cameraInfo?.let {
                if (!it.hasFlashUnit()) {
                    return@let
                }

                currentTorchState = it.torchState.value ?: -1
            }

            mobileScannerStartedCallback(
                MobileScannerStartParameters(
                    if (portrait) width else height,
                    if (portrait) height else width,
                    currentTorchState,
                    textureEntry!!.id(),
                    numberOfCameras ?: 0
                )
            )
        }, executor)

    }

    /**
     * Pause barcode scanning.
     */
    fun pause() {
        if (isPaused) {
            throw AlreadyPaused()
        } else if (isStopped()) {
            throw AlreadyStopped()
        }

        pauseCamera()
    }

    /**
     * Stop barcode scanning.
     */
    fun stop() {
        if (!isPaused && isStopped()) {
            throw AlreadyStopped()
        }

        releaseCamera()
    }

    private fun pauseCamera() {
        // Pause camera by unbinding all use cases
        cameraProvider?.unbindAll()
        isPaused = true
    }

//    private fun resumeCamera() {
//        // Resume camera by rebinding use cases
//        cameraProvider?.let { provider ->
//            val owner = activity as LifecycleOwner
//            cameraSelector?.let { provider.bindToLifecycle(owner, it, preview) }
//        }
//        isPaused = false
//    }

    private fun releaseCamera() {
        if (displayListener != null) {
            val displayManager = activity.applicationContext.getSystemService(Context.DISPLAY_SERVICE) as DisplayManager

            displayManager.unregisterDisplayListener(displayListener)
            displayListener = null
        }

        val owner = activity as LifecycleOwner
        // Release the camera observers first.
        camera?.cameraInfo?.let {
            it.torchState.removeObservers(owner)
            it.zoomState.removeObservers(owner)
            it.cameraState.removeObservers(owner)
        }

        // Unbind the camera use cases, the preview is a use case.
        // The camera will be closed when the last use case is unbound.
        cameraProvider?.unbindAll()

        textureEntry?.release()
        textureEntry = null

        // Release the scanner.
        scanner?.close()
        scanner = null
        lastScanned = null
    }

    private fun isStopped() = camera == null && preview == null

    /**
     * Toggles the flash light on or off.
     */
    fun toggleTorch() {
        camera?.let {
            if (!it.cameraInfo.hasFlashUnit()) {
                return@let
            }

            when(it.cameraInfo.torchState.value) {
                TorchState.OFF -> it.cameraControl.enableTorch(true)
                TorchState.ON -> it.cameraControl.enableTorch(false)
            }
        }
    }

    /**
     * Inverts the image colours respecting the alpha channel
     */
    @ExperimentalGetImage
    fun invertInputImage(imageProxy: ImageProxy): InputImage {
        val image = imageProxy.image ?: throw IllegalArgumentException("Image is null")

        // Convert YUV_420_888 image to RGB Bitmap
        val bitmap = Bitmap.createBitmap(image.width, image.height, Bitmap.Config.ARGB_8888)
        try {
            val imageFormat = YuvToRgbConverter(activity.applicationContext)
            imageFormat.yuvToRgb(image, bitmap)

            // Create an inverted bitmap
            val invertedBitmap = invertBitmapColors(bitmap)
            imageFormat.release()

            return InputImage.fromBitmap(invertedBitmap, imageProxy.imageInfo.rotationDegrees)
        } finally {
            // Release resources
            bitmap.recycle() // Free up bitmap memory
            imageProxy.close() // Close ImageProxy
        }
    }

    // Efficiently invert bitmap colors using ColorMatrix
    private fun invertBitmapColors(bitmap: Bitmap): Bitmap {
        val colorMatrix = ColorMatrix().apply {
            set(floatArrayOf(
                -1f, 0f, 0f, 0f, 255f,  // Red
                0f, -1f, 0f, 0f, 255f,  // Green
                0f, 0f, -1f, 0f, 255f,  // Blue
                0f, 0f, 0f, 1f, 0f      // Alpha
            ))
        }
        val paint = Paint().apply { colorFilter = ColorMatrixColorFilter(colorMatrix) }

        val invertedBitmap = Bitmap.createBitmap(bitmap.width, bitmap.height, bitmap.config)
        val canvas = Canvas(invertedBitmap)
        canvas.drawBitmap(bitmap, 0f, 0f, paint)

        return invertedBitmap
    }

    /**
     * Analyze a single image.
     */
    fun analyzeImage(
        image: Uri,
        scannerOptions: BarcodeScannerOptions?,
        onSuccess: AnalyzerSuccessCallback,
        onError: AnalyzerErrorCallback) {
        val inputImage: InputImage

        try {
            inputImage = InputImage.fromFilePath(activity, image)
        } catch (error: IOException) {
            onError(MobileScannerErrorCodes.ANALYZE_IMAGE_NO_VALID_IMAGE_ERROR_MESSAGE)

            return
        }

        // Use a short lived scanner instance, which is closed when the analysis is done.
        val barcodeScanner: BarcodeScanner = barcodeScannerFactory(scannerOptions)

        barcodeScanner.process(inputImage).addOnSuccessListener { barcodes ->
            val barcodeMap = barcodes.map { barcode -> barcode.data }

            if (barcodeMap.isEmpty()) {
                onSuccess(null)
            } else {
                onSuccess(barcodeMap)
            }
        }.addOnFailureListener { e ->
            onError(e.localizedMessage ?: e.toString())
        }.addOnCompleteListener {
            barcodeScanner.close()
        }
    }

    /**
     * Set the zoom rate of the camera.
     */
    fun setScale(scale: Double) {
        if (scale > 1.0 || scale < 0) throw ZoomNotInRange()
        if (camera == null) throw ZoomWhenStopped()
        camera?.cameraControl?.setLinearZoom(scale.toFloat())
    }

    fun setZoomRatio(zoomRatio: Double) {
        if (camera == null) throw ZoomWhenStopped()
        camera?.cameraControl?.setZoomRatio(zoomRatio.toFloat())
    }

    /**
     * Reset the zoom rate of the camera.
     */
    fun resetScale() {
        if (camera == null) throw ZoomWhenStopped()
        camera?.cameraControl?.setZoomRatio(1f)
    }

    /**
     * Dispose of this scanner instance.
     */
    fun dispose() {
        if (isStopped()) {
            return
        }

        stop() // Defer to the stop method, which disposes all resources anyway.
    }
}<|MERGE_RESOLUTION|>--- conflicted
+++ resolved
@@ -149,21 +149,13 @@
                     return@addOnSuccessListener
                 }
 
-<<<<<<< HEAD
                 CoroutineScope(Dispatchers.IO).launch {
                     val bitmap = Bitmap.createBitmap(mediaImage.width, mediaImage.height, Bitmap.Config.ARGB_8888)
                     val imageFormat = YuvToRgbConverter(activity.applicationContext)
 
                     imageFormat.yuvToRgb(mediaImage, bitmap)
-=======
-                val bitmap = Bitmap.createBitmap(mediaImage.width, mediaImage.height, Bitmap.Config.ARGB_8888)
-                val imageFormat = YuvToRgbConverter(activity.applicationContext)
-                imageFormat.yuvToRgb(mediaImage, bitmap)
->>>>>>> c1113c84
 
                     val bmResult = rotateBitmap(bitmap, camera?.cameraInfo?.sensorRotationDegrees?.toFloat() ?: 90f)
-
-<<<<<<< HEAD
                     val stream = ByteArrayOutputStream()
                     bmResult.compress(Bitmap.CompressFormat.PNG, 100, stream)
                     val byteArray = stream.toByteArray()
@@ -180,15 +172,6 @@
                         bmHeight
                     )
                 }
-=======
-                val stream = ByteArrayOutputStream()
-                bmResult.compress(Bitmap.CompressFormat.PNG, 100, stream)
-                val byteArray = stream.toByteArray()
-                val bmWidth = bmResult.width
-                val bmHeight = bmResult.height
-                bmResult.recycle()
-                imageFormat.release()
->>>>>>> c1113c84
 
             }.addOnFailureListener { e ->
                 mobileScannerErrorCallback(
