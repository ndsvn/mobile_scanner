--- conflicted
+++ resolved
@@ -19,11 +19,7 @@
   final MobileScannerController controller = MobileScannerController(
     autoStart: false,
     torchEnabled: true,
-<<<<<<< HEAD
-    useNewCameraSelector: true,
     enableAutoZoom: true
-=======
->>>>>>> 79588c6e
   );
 
   @override
