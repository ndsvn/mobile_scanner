--- conflicted
+++ resolved
@@ -15,11 +15,8 @@
     required this.formats,
     required this.returnImage,
     required this.torchEnabled,
-<<<<<<< HEAD
-=======
     required this.invertImage,
     required this.autoZoom,
->>>>>>> 05e9a8eb
   });
 
   /// The direction for the camera.
@@ -46,15 +43,12 @@
   /// Whether the torch should be turned on when the scanner starts.
   final bool torchEnabled;
 
-<<<<<<< HEAD
-=======
   /// Whether the camera should auto zoom if the detected code is to far from
   /// the camera.
   ///
   /// This option is only supported on Android. Other platforms will ignore this option.
   final bool autoZoom;
 
->>>>>>> 05e9a8eb
   /// Converts this object to a map.
   Map<String, Object?> toMap() {
     return <String, Object?>{
@@ -70,11 +64,8 @@
       'speed': detectionSpeed.rawValue,
       'timeout': detectionTimeoutMs,
       'torch': torchEnabled,
-<<<<<<< HEAD
-=======
       'invertImage': invertImage,
       'autoZoom': autoZoom,
->>>>>>> 05e9a8eb
     };
   }
 }