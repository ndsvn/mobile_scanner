--- conflicted
+++ resolved
@@ -1,4 +1,3 @@
-<<<<<<< HEAD
 ## NEXT
 
 * This release requires Flutter 3.27.0 or higher.
@@ -72,11 +71,10 @@
 * [Apple] The zoom slider does not work correctly.
 * [Apple] The scan window does not work correctly.
 * [Apple] The camera flash briefly shows when the camera is started.
-=======
+
 ## 6.0.5
 Bugs fixed:
 * [Android] Fixed crash due to imageProxy being closed too early.
->>>>>>> e7b3ade1
 
 ## 6.0.4
 Bugs fixed:
