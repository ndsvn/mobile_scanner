import 'dart:async';

import 'package:flutter/material.dart';
import 'package:flutter/services.dart';
import 'package:flutter_test/flutter_test.dart';
import 'package:mobile_scanner/mobile_scanner.dart';
import 'package:mobile_scanner/src/method_channel/mobile_scanner_method_channel.dart';
import 'package:mocktail/mocktail.dart';

class MockMobileScannerController extends Mock
    implements MobileScannerController {
  @override
  Widget buildCameraView() {
    return const Placeholder(
      fallbackHeight: 100,
      fallbackWidth: 100,
      color: Color(0xFF00FF00),
    );
  }
}

class MockMethodChannelMobileScanner extends MethodChannelMobileScanner {
  @override
  Future<void> stop({bool force = false}) async {
    // Do nothing instead of calling platform code
  }
}

void main() {
  TestWidgetsFlutterBinding.ensureInitialized();

  late MockMobileScannerController mockController;
  late StreamController<BarcodeCapture> barcodeStreamController;

  setUp(() {
    MobileScannerPlatform.instance = MockMethodChannelMobileScanner();
    mockController = MockMobileScannerController();
    barcodeStreamController = StreamController<BarcodeCapture>.broadcast();

    when(() => mockController.autoStart).thenReturn(true);
    when(
      () => mockController.barcodes,
    ).thenAnswer((_) => barcodeStreamController.stream);
    when(() => mockController.value).thenReturn(
      const MobileScannerState(
        availableCameras: 2,
        cameraDirection: CameraFacing.back,
        isInitialized: true,
        isStarting: false,
        isRunning: true,
        size: Size(1920, 1080),
        torchState: TorchState.off,
<<<<<<< HEAD
        zoomScale: 1,
=======
        zoomScale: 1.0,
        deviceOrientation: DeviceOrientation.portraitUp,
>>>>>>> aafc07aa
      ),
    );
    when(() => mockController.start()).thenAnswer((_) async {});
    when(() => mockController.stop()).thenAnswer((_) async {});
    when(() => mockController.dispose()).thenAnswer((_) async {});
    when(() => mockController.toggleTorch()).thenAnswer((_) async {});
    when(() => mockController.switchCamera()).thenAnswer((_) async {});
    when(() => mockController.updateScanWindow(any())).thenAnswer((_) async {});
  });

  tearDown(() {
    barcodeStreamController.close();
  });

  group('MobileScanner Widget Tests', () {
    testWidgets('calls onDetect when barcode is scanned', (tester) async {
      bool wasCalled = false;
      final barcodeStreamController = StreamController<BarcodeCapture>();

      when(
        () => mockController.barcodes,
      ).thenAnswer((_) => barcodeStreamController.stream);

      await tester.pumpWidget(
        MaterialApp(
          home: Scaffold(
            body: MobileScanner(
              controller: mockController,
              onDetect: (_) {
                wasCalled = true;
              },
            ),
          ),
        ),
      );

      barcodeStreamController.add(const BarcodeCapture());
      await tester.pump();

      expect(wasCalled, isTrue);
      await barcodeStreamController.close();
    });

    testWidgets('displays error UI when an error occurs', (tester) async {
      const MobileScannerException exception = MobileScannerException(
        errorCode: MobileScannerErrorCode.controllerUninitialized,
      );

      when(() => mockController.value).thenReturn(
        const MobileScannerState(
          availableCameras: 2,
          cameraDirection: CameraFacing.back,
          isInitialized: true,
          isStarting: false,
          isRunning: false,
          size: Size.zero,
          torchState: TorchState.unavailable,
          zoomScale: 1,
          error: exception,
          deviceOrientation: DeviceOrientation.portraitUp,
        ),
      );

      await tester.pumpWidget(
        MaterialApp(
          home: Scaffold(body: MobileScanner(controller: mockController)),
        ),
      );

      await tester.pump();

      expect(find.byIcon(Icons.error), findsOneWidget);
    });

    testWidgets('disposes properly when no controller is provided', (
      tester,
    ) async {
      const testWidget = MaterialApp(home: Scaffold(body: MobileScanner()));

      await tester.pumpWidget(testWidget);
      await tester.pumpAndSettle();
      await tester.pumpWidget(
        Container(),
      ); // Remove the widget to trigger disposal

      expect(tester.takeException(), isNull);

      // Since MobileScanner created its own controller, it should be disposed.
      // However, we cannot verify it directly because it's internal.
      // Instead, we ensure there is no exception.
    });

    testWidgets('does not dispose externally provided controller', (
      tester,
    ) async {
      await tester.pumpWidget(
        MaterialApp(
          home: Scaffold(body: MobileScanner(controller: mockController)),
        ),
      );

      await tester.pumpAndSettle();
      await tester.pumpWidget(Container()); // Remove the widget

      // Verify that dispose() was NOT called because it's externally managed
      verifyNever(() => mockController.dispose());
    });
  });

  // TODO(juliansteenbakker): Improve tests in new PR
  // group('MobileScannerController Tests', () {
  //   test('start() should call platform start method', () async {
  //     await mockController.start();
  //     verify(() => mockController.start()).called(1);
  //   });
  //
  //   test('stop() should call platform stop method', () async {
  //     await mockController.stop();
  //     verify(() => mockController.stop()).called(1);
  //   });
  //
  //   test('toggleTorch() should call platform toggleTorch method', () async {
  //     await mockController.toggleTorch();
  //     verify(() => mockController.toggleTorch()).called(1);
  //   });
  //
  //   test('switchCamera() should call platform switchCamera method',
  //       () async {
  //     await mockController.switchCamera();
  //     verify(() => mockController.switchCamera()).called(1);
  //   });
  //
  //   test('updateScanWindow() should call platform updateScanWindow method',
  //       () async {
  //     const Rect scanWindow = Rect.fromLTWH(10, 10, 100, 100);
  //     await mockController.updateScanWindow(scanWindow);
  //     verify(() => mockController.updateScanWindow(scanWindow)).called(1);
  //   });
  // });
}<|MERGE_RESOLUTION|>--- conflicted
+++ resolved
@@ -50,12 +50,8 @@
         isRunning: true,
         size: Size(1920, 1080),
         torchState: TorchState.off,
-<<<<<<< HEAD
         zoomScale: 1,
-=======
-        zoomScale: 1.0,
         deviceOrientation: DeviceOrientation.portraitUp,
->>>>>>> aafc07aa
       ),
     );
     when(() => mockController.start()).thenAnswer((_) async {});
