--- conflicted
+++ resolved
@@ -33,12 +33,8 @@
         isRunning: false,
         size: Size.zero,
         torchState: TorchState.unavailable,
-<<<<<<< HEAD
+        deviceOrientation: DeviceOrientation.portraitUp,
         zoomScale: 1,
-=======
-        deviceOrientation: DeviceOrientation.portraitUp,
-        zoomScale: 1.0,
->>>>>>> aafc07aa
       );
 
   /// The number of available cameras.
