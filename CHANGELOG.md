--- conflicted
+++ resolved
@@ -1,4 +1,3 @@
-<<<<<<< HEAD
 ## 7.0.0-beta.9
 
 **BREAKING CHANGES:**
@@ -115,14 +114,13 @@
 * [Apple] The zoom slider does not work correctly.
 * [Apple] The scan window does not work correctly.
 * [Apple] The camera flash briefly shows when the camera is started.
-=======
+
 ## 6.0.8
 Improvements:
 * [Android] Remove the dependency on `org.jetbrains.kotlin:kotlin-bom`.
 * Hot-restart for development purposes is now working correctly
 * Added message to `MobileScannerErrorCode`, which will be shown if kDebugMode is true. Otherwise, a generic error message will appear.
 * Fixed issues regarding initialization of the `MobileScannerController`, which could result in a black screen without error message.
->>>>>>> 229d9ad6
 
 ## 6.0.7
 Improvements:
