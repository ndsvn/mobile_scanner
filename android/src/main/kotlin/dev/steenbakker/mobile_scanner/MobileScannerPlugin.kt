package dev.steenbakker.mobile_scanner

import io.flutter.embedding.engine.plugins.FlutterPlugin
import io.flutter.embedding.engine.plugins.activity.ActivityAware
import io.flutter.embedding.engine.plugins.activity.ActivityPluginBinding

/** MobileScannerPlugin */
class MobileScannerPlugin : FlutterPlugin, ActivityAware {
    private var activityPluginBinding: ActivityPluginBinding? = null
<<<<<<< HEAD
    private var flutterPluginBinding: FlutterPlugin.FlutterPluginBinding? = null
    private var methodCallHandler: MethodCallHandlerImpl? = null
=======
    private var handler: MobileScanner? = null
    private var method: MethodChannel? = null

    private lateinit var barcodeHandler: BarcodeHandler

    private var analyzerResult: MethodChannel.Result? = null

    private val callback: MobileScannerCallback = { barcodes: List<Map<String, Any?>>, image: ByteArray?, width: Int?, height: Int? ->
        if (image != null) {
            barcodeHandler.publishEvent(mapOf(
                "name" to "barcode",
                "data" to barcodes,
                "image" to image,
                "width" to width!!.toDouble(),
                "height" to height!!.toDouble()
            ))
        } else {
            barcodeHandler.publishEvent(mapOf(
                "name" to "barcode",
                "data" to barcodes
            ))
        }
    }

    private val analyzerCallback: AnalyzerCallback = { barcodes: List<Map<String, Any?>>?->
        if (barcodes != null) {
            barcodeHandler.publishEvent(mapOf(
                "name" to "barcode",
                "data" to barcodes
            ))
            analyzerResult?.success(true)
        } else {
            analyzerResult?.success(false)
        }
        analyzerResult = null
    }

    private val errorCallback: MobileScannerErrorCallback = {error: String ->
        barcodeHandler.publishEvent(mapOf(
            "name" to "error",
            "data" to error,
        ))
    }

    private val torchStateCallback: TorchStateCallback = {state: Int ->
        barcodeHandler.publishEvent(mapOf("name" to "torchState", "data" to state))
    }

    @ExperimentalGetImage
    override fun onMethodCall(call: MethodCall, result: MethodChannel.Result) {
        if (handler == null) {
            result.error("MobileScanner", "Called ${call.method} before initializing.", null)
            return
        }
        when (call.method) {
            "state" -> result.success(handler!!.hasCameraPermission())
            "request" -> handler!!.requestPermission(result)
            "start" -> start(call, result)
            "torch" -> toggleTorch(call, result)
            "stop" -> stop(result)
            "analyzeImage" -> analyzeImage(call, result)
            "setScale" -> setScale(call, result)
            "updateScanWindow" -> updateScanWindow(call)
            else -> result.notImplemented()
        }
    }
>>>>>>> efea6764

    override fun onAttachedToEngine(binding: FlutterPlugin.FlutterPluginBinding) {
        this.flutterPluginBinding = binding
    }

    override fun onDetachedFromEngine(binding: FlutterPlugin.FlutterPluginBinding) {
        this.flutterPluginBinding = null
    }

    override fun onAttachedToActivity(activityPluginBinding: ActivityPluginBinding) {
        val binaryMessenger = this.flutterPluginBinding!!.binaryMessenger

        methodCallHandler = MethodCallHandlerImpl(
            activityPluginBinding.activity,
            BarcodeHandler(binaryMessenger),
            binaryMessenger,
            MobileScannerPermissions(),
            activityPluginBinding::addRequestPermissionsResultListener,
            this.flutterPluginBinding!!.textureRegistry,
        )

        this.activityPluginBinding = activityPluginBinding
    }

    override fun onDetachedFromActivity() {
        methodCallHandler?.dispose(this.activityPluginBinding!!)
        methodCallHandler = null
        activityPluginBinding = null
    }

    override fun onReattachedToActivityForConfigChanges(binding: ActivityPluginBinding) {
        onAttachedToActivity(binding)
    }

    override fun onDetachedFromActivityForConfigChanges() {
        onDetachedFromActivity()
    }

    private fun setScale(call: MethodCall, result: MethodChannel.Result) {
        try {
            handler!!.setScale(call.arguments as Double)
            result.success(null)
        } catch (e: ZoomWhenStopped) {
            result.error("MobileScanner", "Called setScale() while stopped!", null)
        } catch (e: ZoomNotInRange) {
            result.error("MobileScanner", "Scale should be within 0 and 1", null)
        }
    }
    
    private fun updateScanWindow(call: MethodCall) {
        handler!!.scanWindow = call.argument<List<Float>>("rect")
    }
}<|MERGE_RESOLUTION|>--- conflicted
+++ resolved
@@ -7,10 +7,8 @@
 /** MobileScannerPlugin */
 class MobileScannerPlugin : FlutterPlugin, ActivityAware {
     private var activityPluginBinding: ActivityPluginBinding? = null
-<<<<<<< HEAD
     private var flutterPluginBinding: FlutterPlugin.FlutterPluginBinding? = null
     private var methodCallHandler: MethodCallHandlerImpl? = null
-=======
     private var handler: MobileScanner? = null
     private var method: MethodChannel? = null
 
@@ -77,7 +75,6 @@
             else -> result.notImplemented()
         }
     }
->>>>>>> efea6764
 
     override fun onAttachedToEngine(binding: FlutterPlugin.FlutterPluginBinding) {
         this.flutterPluginBinding = binding
