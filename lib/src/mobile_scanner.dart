import 'dart:async';

import 'package:flutter/foundation.dart';
import 'package:flutter/material.dart';
import 'package:mobile_scanner/src/method_channel/mobile_scanner_method_channel.dart';
import 'package:mobile_scanner/src/mobile_scanner_controller.dart';
import 'package:mobile_scanner/src/mobile_scanner_exception.dart';
import 'package:mobile_scanner/src/mobile_scanner_platform_interface.dart';
import 'package:mobile_scanner/src/objects/barcode_capture.dart';
import 'package:mobile_scanner/src/objects/mobile_scanner_state.dart';
import 'package:mobile_scanner/src/objects/scanner_error_widget.dart';
import 'package:mobile_scanner/src/scan_window_calculation.dart';

/// The function signature for the error builder.
typedef MobileScannerErrorBuilder = Widget Function(
  BuildContext,
  MobileScannerException,
  Widget?,
);

/// This widget displays a live camera preview for the barcode scanner.
class MobileScanner extends StatefulWidget {
  /// Create a new [MobileScanner] using the provided [controller].
  const MobileScanner({
    this.controller,
    this.onDetect,
    this.onDetectError = _onDetectErrorHandler,
    this.fit = BoxFit.cover,
    this.errorBuilder,
    this.overlayBuilder,
    this.placeholderBuilder,
    this.scanWindow,
    this.scanWindowUpdateThreshold = 0.0,
    super.key,
  });

  /// The controller for the camera preview.
  final MobileScannerController? controller;

  /// The function that signals when new codes were detected by the [controller].
  ///
  /// To handle both [BarcodeCapture]s and [MobileScannerBarcodeException]s,
  /// use the [MobileScannerController.barcodes] stream directly (recommended),
  /// or provide a function to [onDetectError].
  final void Function(BarcodeCapture barcodes)? onDetect;

  /// The error handler equivalent for the [onDetect] function.
  ///
  /// If [onDetect] is not null, and this is null, errors are silently ignored.
  final void Function(Object error, StackTrace stackTrace) onDetectError;

  /// The error builder for the camera preview.
  ///
  /// If this is null, a black [ColoredBox],
  /// with a centered white [Icons.error] icon is used as error widget.
  final MobileScannerErrorBuilder? errorBuilder;

  /// The [BoxFit] for the camera preview.
  ///
  /// Defaults to [BoxFit.cover].
  final BoxFit fit;

  /// The builder for the overlay above the camera preview.
  ///
  /// The resulting widget can be combined with the [scanWindow] rectangle
  /// to create a cutout for the camera preview.
  ///
  /// The [BoxConstraints] for this builder
  /// are the same constraints that are used to compute the effective [scanWindow].
  ///
  /// The overlay is only displayed when the camera preview is visible.
  final LayoutWidgetBuilder? overlayBuilder;

  /// The placeholder builder for the camera preview.
  ///
  /// If this is null, a black [ColoredBox] is used as placeholder.
  ///
  /// The placeholder is displayed when the camera preview is being initialized.
  final Widget Function(BuildContext, Widget?)? placeholderBuilder;

  /// The scan window rectangle for the barcode scanner.
  ///
  /// If this is not null, the barcode scanner will only scan barcodes
  /// which intersect this rectangle.
  ///
  /// This rectangle is relative to the layout size
  /// of the *camera preview widget* in the widget tree,
  /// rather than the actual size of the camera preview output.
  /// This is because the size of the camera preview widget
  /// might not be the same as the size of the camera output.
  ///
  /// For example, the applied [fit] has an effect on the size of the camera preview widget,
  /// while the camera preview size remains the same.
  ///
  /// The following example shows a scan window that is centered,
  /// fills half the height and one third of the width of the layout:
  ///
  /// ```dart
  /// LayoutBuider(
  ///   builder: (BuildContext context, BoxConstraints constraints) {
  ///     final Size layoutSize = constraints.biggest;
  ///
  ///     final double scanWindowWidth = layoutSize.width / 3;
  ///     final double scanWindowHeight = layoutSize.height / 2;
  ///
  ///     final Rect scanWindow = Rect.fromCenter(
  ///       center: layoutSize.center(Offset.zero),
  ///       width: scanWindowWidth,
  ///       height: scanWindowHeight,
  ///     );
  ///   }
  /// );
  /// ```
  final Rect? scanWindow;

  /// The threshold for updates to the [scanWindow].
  ///
  /// If the [scanWindow] would be updated,
  /// due to new layout constraints for the scanner,
  /// and the width or height of the new scan window have not changed by this threshold,
  /// then the scan window is not updated.
  ///
  /// It is recommended to set this threshold
  /// if scan window updates cause performance issues.
  ///
  /// Defaults to no threshold for scan window updates.
  final double scanWindowUpdateThreshold;

  @override
  State<MobileScanner> createState() => _MobileScannerState();

  /// This empty function is used as the default error handler for [onDetect].
  static void _onDetectErrorHandler(Object error, StackTrace stackTrace) {
    // Do nothing.
  }
}

class _MobileScannerState extends State<MobileScanner>
    with WidgetsBindingObserver {
  late final MobileScannerController controller;

  /// The current scan window.
  Rect? scanWindow;

  /// Calculate the scan window based on the given [constraints].
  ///
  /// If the [scanWindow] is already set, this method does nothing.
  void _maybeUpdateScanWindow(
    MobileScannerState scannerState,
    BoxConstraints constraints,
  ) {
    if (widget.scanWindow == null) {
      return;
    }

    final Rect newScanWindow = calculateScanWindowRelativeToTextureInPercentage(
      widget.fit,
      widget.scanWindow!,
      textureSize: scannerState.size,
      widgetSize: constraints.biggest,
    );

    // The scan window was never set before.
    // Set the initial scan window.
    if (scanWindow == null) {
      scanWindow = newScanWindow;

      unawaited(controller.updateScanWindow(scanWindow));

      return;
    }

    // The scan window did not not change.
    // The left, right, top and bottom are the same.
    if (scanWindow == newScanWindow) {
      return;
    }

    // The update threshold is not set, allow updating the scan window.
    if (widget.scanWindowUpdateThreshold == 0.0) {
      scanWindow = newScanWindow;

      unawaited(controller.updateScanWindow(scanWindow));

      return;
    }

    final double dx = (newScanWindow.width - scanWindow!.width).abs();
    final double dy = (newScanWindow.height - scanWindow!.height).abs();

    // The new scan window has changed enough, allow updating the scan window.
    if (dx >= widget.scanWindowUpdateThreshold ||
        dy >= widget.scanWindowUpdateThreshold) {
      scanWindow = newScanWindow;

      unawaited(controller.updateScanWindow(scanWindow));
    }
  }

  @override
  Widget build(BuildContext context) {
    return ValueListenableBuilder<MobileScannerState>(
      valueListenable: controller,
      builder: (BuildContext context, MobileScannerState value, Widget? child) {
        if (!value.isInitialized) {
          const Widget defaultPlaceholder = ColoredBox(color: Colors.black);

          return widget.placeholderBuilder?.call(context, child) ??
              defaultPlaceholder;
        }

        final MobileScannerException? error = value.error;
        if (error != null) {
          final Widget defaultError = ScannerErrorWidget(error: error);

          return widget.errorBuilder?.call(context, error, child) ??
              defaultError;
        }

        return LayoutBuilder(
          builder: (context, constraints) {
            _maybeUpdateScanWindow(value, constraints);

            final Widget? overlay =
                widget.overlayBuilder?.call(context, constraints);
            final Size cameraPreviewSize = value.size;

            final Widget scannerWidget = ClipRect(
              child: SizedBox.fromSize(
                size: constraints.biggest,
                child: FittedBox(
                  fit: widget.fit,
                  child: SizedBox(
                    width: cameraPreviewSize.width,
                    height: cameraPreviewSize.height,
                    child: MobileScannerPlatform.instance.buildCameraView(),
                  ),
                ),
              ),
            );

            if (overlay == null) {
              return scannerWidget;
            }

            return Stack(
              alignment: Alignment.center,
              children: <Widget>[
                scannerWidget,
                overlay,
              ],
            );
          },
        );
      },
    );
  }

  StreamSubscription? _subscription;

<<<<<<< HEAD
  Future<void> initController() async {
=======
  Future<void> initMobileScanner() async {
    // TODO: This will be fixed in another PR
>>>>>>> 37e4a6e0
    // If debug mode is enabled, stop the controller first before starting it.
    // If a hot-restart is initiated, the controller won't be stopped, and because
    // there is no way of knowing if a hot-restart has happened, we must assume
    // every start is a hot-restart.
    if (kDebugMode) {
      final platformInterface = MobileScannerPlatform.instance;
      if (platformInterface is MethodChannelMobileScanner) {
        try {
          await platformInterface.stop(force: true);
        } catch (e) {
          // Don't do anything if the controller is already stopped.
          debugPrint('$e');
        }
      }
    }

    if (widget.onDetect != null) {
      WidgetsBinding.instance.addObserver(this);
      _subscription = controller.barcodes.listen(
        widget.onDetect,
        onError: widget.onDetectError,
        cancelOnError: false,
      );
    }
    if (controller.autoStart) {
      await controller.start();
    }
  }

  Future<void> disposeMobileScanner() async {
    await _subscription?.cancel();
    WidgetsBinding.instance.removeObserver(this);

    if (controller.autoStart) {
      await controller.stop();
    }

    // Dispose default controller if not provided by user
    if (widget.controller == null) {
      await controller.dispose();
    }
  }

  @override
  void initState() {
    super.initState();
    controller = widget.controller ?? MobileScannerController();
    unawaited(initMobileScanner());
  }

  @override
  void dispose() {
    super.dispose();
    disposeMobileScanner();
  }

  @override
  void didChangeAppLifecycleState(AppLifecycleState state) {
    if (widget.controller != null || !controller.value.hasCameraPermission) {
      return;
    }

    switch (state) {
      case AppLifecycleState.detached:
      case AppLifecycleState.hidden:
      case AppLifecycleState.paused:
        return;
      case AppLifecycleState.resumed:
        _subscription = controller.barcodes.listen(
          widget.onDetect,
          onError: widget.onDetectError,
          cancelOnError: false,
        );

        unawaited(controller.start());
      case AppLifecycleState.inactive:
        unawaited(_subscription?.cancel());
        unawaited(controller.stop());
    }
  }
}<|MERGE_RESOLUTION|>--- conflicted
+++ resolved
@@ -258,12 +258,7 @@
 
   StreamSubscription? _subscription;
 
-<<<<<<< HEAD
-  Future<void> initController() async {
-=======
   Future<void> initMobileScanner() async {
-    // TODO: This will be fixed in another PR
->>>>>>> 37e4a6e0
     // If debug mode is enabled, stop the controller first before starting it.
     // If a hot-restart is initiated, the controller won't be stopped, and because
     // there is no way of knowing if a hot-restart has happened, we must assume
