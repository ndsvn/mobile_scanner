<<<<<<< HEAD
## 7.0.0-beta.4

**BREAKING CHANGES:**

* The `updateScanWindow` method is now private. Instead, update the scan window in the `MobileScanner` widget directly.
* The deprecated `EncryptionType.none` constant has been removed. Use `EncryptionType.unknown` instead.
* The `errorBuilder` and `placeholderBuilder` of the `MobileScanner` widget no longer take a Widget argument, as it was unused.
* The `MobileScannerErrorBuilder` typedef has been removed.

Bugs fixed:
* [Apple] Fixed an issue which caused the scanWindow to always be present, even when reset to no value.
* [Apple] Fixed an issue that caused the barcode size to report the wrong height.
* [Apple] Fixed a bug that caused the corner points to not be returned in clockwise orientation.
* [Apple] Fixed an issue where `analyzeImage` would not throw an error if no valid image is provided as argument.
* [Apple] Fixed an issue where `analyzeImage` would not return if no barcodes are found in the image.
* [Apple] Fixed an issue where the iOS Simulator did not report that analyzing images from a file is unsupported. 
* [Android] Fixed an issue where `analyzeImage` would not return if no valid image is provided as argument.

Improvements:
* Added a basic barcode overlay widget, for use with the camera preview.
* Added a basic scan window overlay widget, for use with the camera preview.
* Update the bundled MLKit model for Android to version `17.3.0`.
* Added documentation in places where it was missing.
* Added `color` and `style` properties to the `BarcodePainter` widget.
* Enabled Swift Package Manager for the example app.

## 7.0.0-beta.3

* Fixed a build issue on macOS.

## 7.0.0-beta.2

Bugs fixed:
* [Apple] Fixed an issue with the zoom slider being non-functional.
* [Apple] Fixed an issue where the flash would briefly show when the camera is turned on.
* [Apple] Fixed an issue that prevented the scan window from working.
* [Apple] Fixed an issue that caused the barcode overlay to use the wrong dimensions.

Improvements:
* [iOS] Adds support for Swift Package Manager.

Known issues:
* BoxFit.cover & BoxFit.fitHeight produce the wrong width in the barcode overlay.

## 7.0.0-beta.1

Improvements:
* [iOS] Migrate to the Vision API.
* [iOS] Updated the minimum iOS version back down to 12.0.
* [Apple] Merged the iOS and MacOS sources.

Known issues:
* [Apple] The zoom slider does not work correctly.
* [Apple] The scan window does not work correctly.
* [Apple] The camera flash briefly shows when the camera is started.

## 6.0.2
=======
## 6.0.3
New features:
* Adds pause function to pause the camera but keep textures in place.

>>>>>>> 00715ccc

## 6.0.2
Bugs fixed:
* Fixed a bug that prevented `analyzeImage` from actually accepting the configured formats.

Improvements:
* [iOS] Excluded the `arm64` architecture for Simulators, which is unsupported by MLKit 7.0.0.

## 6.0.1
Bugs fixed:
* Fixed a bug that would cause onDetect to not handle errors.

Improvements:
* [iOS] Excluded the `armv7` architecture, which is unsupported by MLKit 7.0.0.
* Added a new `onDetectError` error handler to the `MobileScanner` widget, for use with `onDetect`.

## 6.0.0

**BREAKING CHANGES:**

* [iOS] iOS 15.5.0 is now the minimum supported iOS version.
* [iOS] Updates MLKit to version 7.0.0.
* [iOS] Updates the minimum supported XCode version to 15.3.0.

Improvements:
* [MacOS] Added the corners and size information to barcode results.
* [MacOS] Added support for `analyzeImage`.
* [MacOS] Added a Privacy Manifest.
* [web] Added the size information to barcode results.
* [web] Added the video output size information to barcode capture.
* Added support for barcode formats to image analysis.
* Updated the scanner to report any scanning errors that were encountered during processing.
* Introduced a new getter `hasCameraPermission` for the `MobileScannerState`.
* Fixed a bug in the lifecycle handling sample. Now instead of checking `isInitialized`,
the sample recommends using `hasCameraPermission`, which also guards against camera permission errors.
* Updated the behavior of `returnImage` to only determine if the camera output bytes should be sent.
* Updated the behavior of `BarcodeCapture.size` to always be provided when available, regardless of `returnImage`.

Bugs fixed:
* Fixed a bug that would cause the scanner to emit an error when it was already started. Now it ignores any calls to start while it is starting.
* [MacOS] Fixed a bug that prevented the `anaylzeImage()` sample from working properly.

## 5.2.3

Deprecations:
* The `EncryptionType.none` constant has been deprecated, as its name was misleading. Use `EncryptionType.unknown` instead.

Bugs fixed:
* Fixed `EncryptionType` throwing on invalid `SAE` encryption type.
* [web] Removed the `controls` attribute on the video preview.

Improvements:
* All enum types for barcode data (i.e. Wifi type or email type) now return `unknown` for unrecognized values.

## 5.2.2

Improvements:
* [MacOS] Adds Swift Package Manager support.
* [MacOS] Adds support for `returnImage`.
* Added a new `size` property to `Barcode`, that denotes the bounding box of the barcode.

Bugs fixed:
* Fixed some documentation errors for the `size` and `image` of `BarcodeCapture`.
* [iOS] Fixed a bug with `returnImage`.
* [Android/iOS] Adjusted the raw barcode scan value to pass the raw event data, like on MacOS.

## 5.2.1

* Updates the `package:web` dependency to use a version range.

## 5.2.0

This release requires Flutter 3.22.0 and Dart 3.4.

* [Android] Fixed a leak of the barcode scanner.
* [Android] Fixed a crash when encountering invalid numbers for the scan window.
* [Web] Migrates `package:web` to 1.0.0.

## 5.1.1
* This release fixes an issue with automatic starts in the examples.

## 5.1.0
This updates reverts a few breaking changes made in v5.0.0 in order to keep things simple.

* The `onDetect` method has been reinstated in the `MobileScanner` widget, but is nullable. You can
still listen to `MobileScannerController.barcodes` directly by passing null to this parameter.
* The `autoStart` attribute has been reinstated in the `MobileScannerController` and defaults to true. However, if you want
to control which camera is used on start, or you want to manage the lifecycle yourself, you should set
autoStart to false and manually call `MobileScannerController.start({CameraFacing? cameraDirection})`.
* The `controller` is no longer required in the `MobileScanner` widget. However if provided, the user should take care 
of disposing it.
* [Android] Revert Gradle 8 back to Gradle 7, to be inline with most Flutter plugins and prevent build issues.
* [Android] Revert Kotlin back from 1.9 to 1.7 to be inline with most Flutter plugins. Special 1.9 functionality
has been refactored to be compatible with 1.7.


## 5.0.2
Bugs fixed:
* Fixed a crash when the controller is disposed while it is still starting. [#1036](https://github.com/juliansteenbakker/mobile_scanner/pull/1036) (thanks @EArminjon !)
* Fixed an issue that causes the initial torch state to be out of sync.

Improvements:
* Updated the lifeycle code sample to handle not-initialized controllers.

## 5.0.1
Improvements:
* Adjusted the platform checks to use the defaultTargetPlatform API, so that tests can use the correct platform overrides.

## 5.0.0
This major release contains all the changes from the 5.0.0 beta releases, along with the following changes:

Improvements:
* [Android] Remove the Kotlin Standard Library from the dependencies, as it is automatically included in Kotlin 1.4+

## 5.0.0-beta.3
**BREAKING CHANGES:**

* Flutter 3.19.0 is now required.
* [iOS] iOS 12.0 is now the minimum supported iOS version.
* [iOS] Adds a Privacy Manifest.

Bugs fixed:
* Fixed an issue where the camera preview and barcode scanner did not work the second time on web.

Improvements:
* [web] Migrates to extension types. (thanks @koji-1009 !)

## 5.0.0-beta.2
Bugs fixed:
* Fixed an issue where the scan window was not updated when its size was changed. (thanks @navaronbracke !)

## 5.0.0-beta.1
**BREAKING CHANGES:**

* The `width` and `height` of `BarcodeCapture` have been removed, in favor of `size`.
* The `raw` attribute is now `Object?` instead of `dynamic`, so that it participates in type promotion.
* The `MobileScannerArguments` class has been removed from the public API, as it is an internal type.
* The `cameraFacingOverride` named argument for the `start()` method has been renamed to `cameraDirection`.
* The `analyzeImage` function now correctly returns a `BarcodeCapture?` instead of a boolean.
* The `formats` attribute of the `MobileScannerController` is now non-null.
* The `MobileScannerState` enum has been renamed to `MobileScannerAuthorizationState`.
* The various `ValueNotifier`s for the camera state have been removed. Use the `value` of the `MobileScannerController` instead.
* The `hasTorch` getter has been removed. Instead, use the torch state of the controller's value.
  The `TorchState` enum now provides a new value for unavailable flashlights.
* The `autoStart` attribute has been removed from the `MobileScannerController`. The controller should be manually started on-demand.  
* A controller is now required for the `MobileScanner` widget.
* The  `onPermissionSet`, `onStart` and `onScannerStarted` methods have been removed from the `MobileScanner` widget. Instead, await `MobileScannerController.start()`.
* The `startDelay` has been removed from the `MobileScanner` widget. Instead, use a delay between manual starts of one or more controllers.
* The `onDetect` method has been removed from the `MobileScanner` widget. Instead, listen to `MobileScannerController.barcodes` directly.
* The `overlay` widget of the `MobileScanner` has been replaced by a new property, `overlayBuilder`, which provides the constraints for the overlay.
* The torch can no longer be toggled on the web, as this is only available for image tracks and not video tracks. As a result the torch state for the web will always be `TorchState.unavailable`.
* The zoom scale can no longer be modified on the web, as this is only available for image tracks and not video tracks. As a result, the zoom scale will always be `1.0`.

Improvements:
* The `MobileScannerController` is now a ChangeNotifier, with `MobileScannerState` as its model.
* The web implementation now supports alternate URLs for loading the barcode library.

## 4.0.1
Bugs fixed:
* [iOS] Fixed a crash with a nil capture session when starting the camera. (thanks @navaronbracke !)

## 4.0.0
**BREAKING CHANGES:**

* [Android] compileSdk has been upgraded to version 34.
* [Android] Java version has been upgraded to version 17.

## 3.5.7
Improvements:
* Updated js dependency together with other dependencies.
* Reverted compileSdk version to 33 on Android. This update will be released under version 4.0.0.

## 3.5.6
Bugs fixed:
* [web] Fixed a crash with the ZXing barcode format (thanks @hazzo!)
* [web] Fixed stream controller not being closed on web.
* [iOS] Fixed a crash with unsupported torch modes. (thanks @navaronbracke !)
* [iOS] Fixed a crash with the camera discovery session. (thanks @navaronbracke !)

Improvements:
* Upgrade camera dependencies on Android.
* Upgrade compileSdk version to 34 on Android.
* Add numberOfCameras parameter in MobileScannerArguments callback, which shows how many cameras there are available on Android. 
* [Android] Migrated to ResolutionSelector with ResolutionStrategy. You can opt in into the new selector by setting [useNewCameraSelector] in the [MobileScannerController] to true.

## 3.5.5
Bugs fixed:
* Fixed a bug where the scanner would get stuck after denying permissions on Android. (thanks @navaronbracke !)

## 3.5.4
Bugs fixed:
* Fixed a bug with an implicit conversion to integer for the scan timeout for iOS. (thanks @EArminjon !)

## 3.5.2
Improvements:
* Updated to `play-services-mlkit-barcode-scanning` version 18.3.0

Bugs fixed:
* Fixed the `updateScanWindow()` function not completing on Android and MacOS. (thanks @navaronbracke !)
* Fixed some camera access issues, when the camera could have been null on Android. (thanks @navaronbracke !)
* Fixed a crash on Android when there is no camera. (thanks @navaronbracke !)
* Fixed a bug with the `noDuplicates` detection speed. (thanks @pgeof !)
* Fixed a synchronization issue for the torch state. (thanks @navaronbracke !)

## 3.5.1
Improvements:
* The `type` of an `Address` is now non-null.
* The `type` of an `Email` is now non-null.
* The `phoneNumber` of an `SMS` is now non-null.
* The `latitude` and `longitude` of a `GeoPoint` are now non-null.
* The `phones` and `urls` of `ContactInfo` are now non-null.
* The `url` of a `UrlBookmark` is now non-null.
* The `type` of `Phone` is now non-null.
* The `width` and `height` of `BarcodeCapture` are now non-null.
* The `BarcodeCapture` class now exposes a `size`.
* The list of `corners` of a `Barcode` is now non-null.

Bugs fixed:
* Fixed the default values for the `format` and `type` arguments of the Barcode constructor.
  These now use `BarcodeFormat.unknown` and `BarcodeType.unknown`, rather than `BarcodeFormat.ean13` and `BarcodeType.text`.
  (thanks @navaronbracke !)
* Fixed messages not being sent on the main thread for Android, iOS and MacOS. (thanks @navaronbracke !)

## 3.5.0

**NOTE: From this version onwards, `mobile_scanner` requires Android projects to have a `compileSdk` of 34 (Android 14) or higher**

New Features:
* Added the option to switch between bundled and unbundled MLKit for Android. (thanks @woolfred !)
* Added the option to specify the camera resolution for Android. (thanks @EArminjon !)
* Added a sample with a scanner overlay. (thanks @Spyy004 !)

Bugs fixed:
* Fixed the scan window calculation taking into account the widget coordinates, instead of the screen coordinates. (thanks @jlin5 !)
* Fixed the scan window calculation returning wrong results. (thanks @MBulli !)
* Fixed the BarcodeCapture format on MacOS. (thanks @ryanduffyne !)
* Fixed the timeout for scanning on MacOS. (thanks @ryanduffyne !)
* Fixed Android builds failing by downgrading from Kotlin 1.9.10 to 1.7.22. (thanks @vbuberen !)
* Fixed images on iOS being rotated, resulting in bad detection rates. (thanks @EArminjon !)
* Fixed scan timeout not working on iOS. (thanks @navaronbracke !)
* Fixed a crash on iOS when the device is nil. (thanks @navaronbracke !)
* Fixed a case of an unhandled exception when starting the scanner. (thanks @navaronbracke !)

Improvements:
* Improved MacOS memory footprint by using a background queue. (thanks @ryanduffyne !)

## 3.4.1
* Changed MediaQuery.sizeOf(context) to of(context).size for compatibility with older Flutter versions.

## 3.4.0
New Features:
* This PR adds an option to add an overlay to the scanner which is only visible when the scanner has started. (thanks @svenopdehipt !)

Improvements:
* fix a bug in the static interop binding of PhotoCapabilities (thanks @navaronbracke !)
* [Web] add the corners from the ZXing result to the barcode on web (thanks @navaronbracke !)
* update the example app web entrypoint to the latest template by running flutter create . --platforms=web (thanks @navaronbracke !)
* add better handling for the case where scanning barcodes is unsupported (for example a desktop running the browser sample) (thanks @navaronbracke !)
* [Web] fix the permission denied handling on the web, by using the NotAllowedError error message as defined by MDN (thanks @navaronbracke !)
* add app bars with back buttons to the example app (so that you can go back easily) (thanks @navaronbracke !)

* [iOS] Implements a fix from issue iOS After first QR Code Scan, When Scanning again, First Image stays on Camera buffer (thanks @FlockiiX !)

* By dynamically adjusting the positioning and scaling of the scan window relative to the texture, the package ensures optimal coverage and alignment for scanning targets. (thanks @sdkysfzai !)
* In the original package, If there are multiple barcode/qrcodes in the screen, the scan would randomly pick up any barcode/qrcode that shows in the screen, This upgrade fixes it and picks on the qrcode/barcode that is in the center of the camera. (thanks @sdkysfzai !)
* In the original package if you changed the camera size, it would still pick scans even if the barcode are not shown in the screen, This issue is also fixed in the upgraded packaged. (thanks @sdkysfzai !)

* [iOS] This removes a threading warning (and potentially jank). (thanks @ened !)
* [Android] fix(ScanImage): fix android image result is not correct format and orientation (thanks @phanbaohuy96 !)

* [iOS] Respect detectionTimeout on iOS devices, instead of arbitrarily waiting 10 frames (thanks @jorgenpt !)
* [iOS] Don't start a second scan until the first one is done, to keep memory usage more fixed if the device is slow (thanks @jorgenpt !)
* [Android] This PR ensure that the camera is not stopped in the callback. (thanks @g123k !)
* [macOS] Fix some macOS build errors (thanks @svenopdehipt !)

* [Android] Fixed an issue which caused the App Lifecycle States to not work correctly on Android. (thanks @androi7 !)

## 3.3.0
Bugs fixed:
* Fixed bug where onDetect method was being called multiple times
* [Android] Fix Gradle 8 compatibility by adding the `namespace` attribute to the build.gradle.

Improvements:
* [Android] Upgraded camera2 dependency
* Added zoomScale value notifier in MobileScannerController for the application to know the zoom scale value set actually.
  The value is notified from the native SDK(CameraX/AVFoundation).
* Added resetZoomScale() in MobileScannerController to reset zoom ratio with 1x.
  Both Android and iOS, if the device have ultra-wide camera, calling setZoomScale with small value causes to use ultra-wide camera and may be diffcult to detect barcodes.
  resetZoomScale() is useful to use standard camera with zoom 1x.
  setZoomScale() with the specific value can realize same effect, but added resetZoomScale for avoiding floating point errors.
  The application can know what zoom scale value is selected actually by subscribing zoomScale above after calling resetZoomScale.
* [iOS] Call resetZoomScale while starting scan.
  Android camera is initialized with a zoom of 1x, whereas iOS is initialized with the minimum zoom value, which causes to select the ultra-wide camera unintentionally ([iOS] Impossible to focus and scan the QR code due to picking the wide back camera #554).
  Fixed this issue by calling resetZoomScale
* [iOS] Remove zoom animation with ramp function to match Android behavior.

## 3.2.0
Improvements:
* [iOS] Updated GoogleMLKit/BarcodeScanning to 4.0.0 
* [Android] Updated com.google.mlkit:barcode-scanning from 17.0.3 to 17.1.0

Bugs fixed:
* Fixed onDetect not working with analyzeImage when autoStart is false in MobileScannerController
* [iOS] Explicit returned type for compactMap

## 3.1.1
Bugs fixed:
* [iOS] Fixed a bug that caused a crash when switching from camera.

## 3.1.0
Improvements:
* [iOS] No longer automatically focus on faces.
* [iOS] Fixed build error.
* [Web] Waiting for js libs to load.
* Do not returnImage if not specified.
* Added raw data in barcode object.
* Fixed several bugs.

## 3.0.0
This big release contains all improvements from the beta releases.
In addition to that, this release contains:

Improvements:
* Fixed an issue in which the scanner would freeze if two scanner widgets where placed in a page view,
and the paged was swiped. An example has been added in the example app.
You need to set startDelay: true if used in a page view.
* [Web] Automatically inject js libraries.
* [macOS] The minimum build version is now macOS 10.14 in according to the latest Flutter version.
* [Android] Fixed an issue in which the scanWindow would remain even after disposing the scanner.
* Updated dependencies.

## 3.0.0-beta.4
Fixes:
* Fixes a permission bug on Android where denying the permission would cause an infinite loop of permission requests.
* Updates the example app to handle permission errors with the new builder parameter.
  Now it no longer throws uncaught exceptions when the permission is denied.
* Updated several dependencies

Features:
* Added a new `errorBuilder` to the `MobileScanner` widget that can be used to customize the error state of the preview. (Thanks @navaronbracke !) 

## 3.0.0-beta.3
Deprecated:
* The `onStart` method has been renamed to `onScannerStarted`.
* The `onPermissionSet` argument of the `MobileScannerController` is now deprecated.

**BREAKING CHANGES:**

* `MobileScannerException` now uses an `errorCode` instead of a `message`.
* `MobileScannerException` now contains additional details from the original error.
* Refactored `MobileScannerController.start()` to throw `MobileScannerException`s
  with consistent error codes, rather than string messages.
  To handle permission errors, consider catching the result of `MobileScannerController.start()`.
* The `autoResume` attribute has been removed from the `MobileScanner` widget.
  The controller already automatically resumes, so it had no effect.
* Removed `MobileScannerCallback` and `MobileScannerArgumentsCallback` typedef.
* [Web] Replaced `jsqr` library with `zxing-js` for full barcode support.

Improvements:
* Toggling the device torch now does nothing if the device has no torch, rather than throwing an error.
* Removed `called stop while already stopped` messages.

Features:
* You can now provide a `scanWindow` to the `MobileScanner()` widget.
* You can now draw an overlay over the scanned barcode. See the barcode scanner window in the example app for more information.
* Added a new `placeholderBuilder` function to the `MobileScanner` widget to customize the preview placeholder.
* Added `autoStart` parameter to MobileScannerController(). If set to false, controller won't start automatically.
* Added `hasTorch` function on MobileScannerController(). After starting the controller, you can check if the device has a torch.
* [iOS] Support `torchEnabled` parameter from MobileScannerController() on iOS
* [Web] Added ability to use custom barcode scanning js libraries 
  by extending `WebBarcodeReaderBase` class and changing `barCodeReader` property in `MobileScannerWebPlugin`

Fixes:
* Fixes the missing gradle setup for the Android project, which prevented gradle sync from working.
* Fixes `MobileScannerController.stop()` throwing when already stopped.
* Fixes `MobileScannerController.toggleTorch()` throwing if the device has no torch.
  Now it does nothing if the torch is not available.
* Fixes a memory leak where the `MobileScanner` would keep listening to the barcode events.
* Fixes the `MobileScanner` preview depending on all attributes of `MediaQueryData`.
  Now it only depends on its layout constraints.
* Fixed a potential crash when the scanner is restarted due to the app being resumed.
* [iOS] Fix crash when changing torch state
  
## 3.0.0-beta.2

**BREAKING CHANGES:**

* The arguments parameter of onDetect is removed. The data is now returned by the onStart callback
in the MobileScanner widget.
* onDetect now returns the object BarcodeCapture, which contains a List of barcodes and, if enabled, an image.
* allowDuplicates is removed and replaced by MobileScannerSpeed enum.
* onPermissionSet in MobileScanner widget is deprecated and will be removed. Use the onPermissionSet
onPermissionSet callback in MobileScannerController instead.
* [iOS] The minimum deployment target is now 11.0 or higher.

Features:
* The returnImage is working for both iOS and Android. You can enable it in the MobileScannerController.
The image will be returned in the BarcodeCapture object provided by onDetect.
* You can now control the DetectionSpeed, as well as the timeout of the DetectionSpeed. For more
info see the DetectionSpeed documentation. This replaces the allowDuplicates function.

Other improvements:
* Both the [iOS] and [Android] codebases have been refactored completely.
* [iOS] Updated POD dependencies

## 3.0.0-beta.1

**BREAKING CHANGES:**

* [Android] SDK updated to SDK 33.

Features:
* [Web] Add binaryData for raw value.
* [iOS] Captures the last scanned barcode with Barcode.image.
* [iOS] Add support for multiple formats on iOS with BarcodeScannerOptions.
* Add displayValue which returns barcode value in a user-friendly format.
* Add autoResume option to MobileScannerController which automatically resumes the camera when the application is resumed

Other changes:
* [Android] Revert camera2 dependency to stable release
* [iOS] Update barcode scanning library to latest version
* Several minor code improvements

## 2.0.0

**BREAKING CHANGES:**

This version is only compatible with flutter 3.0.0 and later.

## 1.1.2-play-services
This version uses the MLKit play-services model on Android in order to save space.
With the example app, this version reduces the release version from 14.9MB to 7MB.
More information: https://developers.google.com/ml-kit/vision/barcode-scanning/android

## 1.1.2
This version is the last version that will run on Flutter 2.x

Bugfixes:
* Changed onDetect to be mandatory.

## 1.1.1-play-services
This version uses the MLKit play-services model on Android in order to save space.
With the example app, this version reduces the release version from 14.9MB to 7MB.
More information: https://developers.google.com/ml-kit/vision/barcode-scanning/android

## 1.1.1
Bugfixes:
* Add null checks for Android.
* Update camera dependency for Android.
* Fix return type for analyzeImage.
* Add fixes for Flutter 3.

## 1.1.0
Bugfixes:
* Fix for 'stream already listened to' exception.
* Fix building on Android with latest Flutter version.
* Add several WEB improvements.
* Upgraded several dependencies.

## 1.0.0

**BREAKING CHANGES:**

This version adds a new allowDuplicates option which now defaults to FALSE. this means that it will only call onDetect once after a scan.
If you still want duplicates, you can set allowDuplicates to true.
This also means that you don't have to check for duplicates yourself anymore.

New features:
* We now have web support! Keep in mind that only QR codes are supported right now.

Bugfixes:
* Fixed hot reload not working.
* Fixed Navigator.of(context).pop() not working in the example app due to duplicate MaterialApp declaration.
* Fixed iOS MLKit version not resolving the latest version.
* Updated all dependencies

## 0.2.0
You can provide a path to controller.analyzeImage(path) in order to scan a local photo from the gallery!
Check out the example app to see how you can use the image_picker plugin to retrieve a photo from
the gallery. Please keep in mind that this feature is only supported on Android and iOS.

Another feature that has been added is a format selector!
Just keep in mind that iOS for now only supports 1 selected barcode.

## 0.1.3
* Fixed crash after asking permission. [#29](https://github.com/juliansteenbakker/mobile_scanner/issues/29)
* Upgraded cameraX from 1.1.0-beta01 to 1.1.0-beta02

## 0.1.2
* MobileScannerArguments is now exported. [#7](https://github.com/juliansteenbakker/mobile_scanner/issues/7)

Bugfixes:
* Fixed application crashing when stop() or start() is called multiple times. [#5](https://github.com/juliansteenbakker/mobile_scanner/issues/5)
* Fixes controller not being disposed correctly. [#23](https://github.com/juliansteenbakker/mobile_scanner/issues/23)
* Catch error when no camera is found. [#19](https://github.com/juliansteenbakker/mobile_scanner/issues/19)

## 0.1.1
mobile_scanner is now compatible with sdk >= 2.12 and flutter >= 2.2.0

## 0.1.0
We now have MacOS support using Apple's Vision framework!
Keep in mind that for now, only the raw value of the barcode object is supported.

Bugfixes:
* Fixed a crash when dispose is called in a overridden method. [#5](https://github.com/juliansteenbakker/mobile_scanner/issues/5) 

## 0.0.3
* Added some API docs and README
* Updated the example app

## 0.0.2
Fixed on iOS:
* You can now set the torch
* You can select the camera you want to use

## 0.0.1
Initial release!
Things working on Android:
* Scanning barcodes using the latest version of MLKit and CameraX!
* Switching camera's
* Toggling of the torch (flash)

Things working on iOS:
* Scanning barcodes using the latest version of MLKit and AVFoundation!<|MERGE_RESOLUTION|>--- conflicted
+++ resolved
@@ -1,4 +1,3 @@
-<<<<<<< HEAD
 ## 7.0.0-beta.4
 
 **BREAKING CHANGES:**
@@ -55,13 +54,9 @@
 * [Apple] The scan window does not work correctly.
 * [Apple] The camera flash briefly shows when the camera is started.
 
-## 6.0.2
-=======
 ## 6.0.3
 New features:
 * Adds pause function to pause the camera but keep textures in place.
-
->>>>>>> 00715ccc
 
 ## 6.0.2
 Bugs fixed:
