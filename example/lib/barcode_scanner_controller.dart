--- conflicted
+++ resolved
@@ -18,13 +18,9 @@
     extends State<BarcodeScannerWithController> with WidgetsBindingObserver {
   final MobileScannerController controller = MobileScannerController(
     autoStart: false,
-<<<<<<< HEAD
-    torchEnabled: true,
-=======
     // torchEnabled: true,
     autoZoom: true,
     // invertImage: true,
->>>>>>> 05e9a8eb
   );
 
   @override
