<<<<<<< HEAD
## 7.0.0-beta.4

**BREAKING CHANGES:**

* The `updateScanWindow` method is now private. Instead, update the scan window in the `MobileScanner` widget directly.
* The deprecated `EncryptionType.none` constant has been removed. Use `EncryptionType.unknown` instead.
* The `errorBuilder` and `placeholderBuilder` of the `MobileScanner` widget no longer take a Widget argument, as it was unused.
* The `MobileScannerErrorBuilder` typedef has been removed.

Bugs fixed:
* [Apple] Fixed an issue which caused the scanWindow to always be present, even when reset to no value.
* [Apple] Fixed an issue that caused the barcode size to report the wrong height.
* [Apple] Fixed a bug that caused the corner points to not be returned in clockwise orientation.
* [Apple] Fixed an issue where `analyzeImage` would not throw an error if no valid image is provided as argument.
* [Apple] Fixed an issue where `analyzeImage` would not return if no barcodes are found in the image.
* [Apple] Fixed an issue where the iOS Simulator did not report that analyzing images from a file is unsupported. 
* [Android] Fixed an issue where `analyzeImage` would not return if no valid image is provided as argument.

Improvements:
* Added a basic barcode overlay widget, for use with the camera preview.
* Added a basic scan window overlay widget, for use with the camera preview.
* Update the bundled MLKit model for Android to version `17.3.0`.
* Added documentation in places where it was missing.
* Added `color` and `style` properties to the `BarcodePainter` widget.
* Enabled Swift Package Manager for the example app.

## 7.0.0-beta.3

* Fixed a build issue on macOS.

## 7.0.0-beta.2

Bugs fixed:
* [Apple] Fixed an issue with the zoom slider being non-functional.
* [Apple] Fixed an issue where the flash would briefly show when the camera is turned on.
* [Apple] Fixed an issue that prevented the scan window from working.
* [Apple] Fixed an issue that caused the barcode overlay to use the wrong dimensions.

Improvements:
* [iOS] Adds support for Swift Package Manager.

Known issues:
* BoxFit.cover & BoxFit.fitHeight produce the wrong width in the barcode overlay.

## 7.0.0-beta.1

Improvements:
* [iOS] Migrate to the Vision API.
* [iOS] Updated the minimum iOS version back down to 12.0.
* [Apple] Merged the iOS and MacOS sources.

Known issues:
* [Apple] The zoom slider does not work correctly.
* [Apple] The scan window does not work correctly.
* [Apple] The camera flash briefly shows when the camera is started.
=======
## 6.0.4
Bugs fixed:
* [Android] Fixed UI stutter when `returnImage` is true.
>>>>>>> f7d218dc

## 6.0.3
New features:
* Adds pause function to pause the camera but keep textures in place.

## 6.0.2
Bugs fixed:
* Fixed a bug that prevented `analyzeImage` from actually accepting the configured formats.

Improvements:
* [iOS] Excluded the `arm64` architecture for Simulators, which is unsupported by MLKit 7.0.0.

## 6.0.1
Bugs fixed:
* Fixed a bug that would cause onDetect to not handle errors.

Improvements:
* [iOS] Excluded the `armv7` architecture, which is unsupported by MLKit 7.0.0.
* Added a new `onDetectError` error handler to the `MobileScanner` widget, for use with `onDetect`.

## 6.0.0

**BREAKING CHANGES:**

* [iOS] iOS 15.5.0 is now the minimum supported iOS version.
* [iOS] Updates MLKit to version 7.0.0.
* [iOS] Updates the minimum supported XCode version to 15.3.0.

Improvements:
* [MacOS] Added the corners and size information to barcode results.
* [MacOS] Added support for `analyzeImage`.
* [MacOS] Added a Privacy Manifest.
* [web] Added the size information to barcode results.
* [web] Added the video output size information to barcode capture.
* Added support for barcode formats to image analysis.
* Updated the scanner to report any scanning errors that were encountered during processing.
* Introduced a new getter `hasCameraPermission` for the `MobileScannerState`.
* Fixed a bug in the lifecycle handling sample. Now instead of checking `isInitialized`,
the sample recommends using `hasCameraPermission`, which also guards against camera permission errors.
* Updated the behavior of `returnImage` to only determine if the camera output bytes should be sent.
* Updated the behavior of `BarcodeCapture.size` to always be provided when available, regardless of `returnImage`.

Bugs fixed:
* Fixed a bug that would cause the scanner to emit an error when it was already started. Now it ignores any calls to start while it is starting.
* [MacOS] Fixed a bug that prevented the `anaylzeImage()` sample from working properly.

## 5.2.3

Deprecations:
* The `EncryptionType.none` constant has been deprecated, as its name was misleading. Use `EncryptionType.unknown` instead.

Bugs fixed:
* Fixed `EncryptionType` throwing on invalid `SAE` encryption type.
* [web] Removed the `controls` attribute on the video preview.

Improvements:
* All enum types for barcode data (i.e. Wifi type or email type) now return `unknown` for unrecognized values.

## 5.2.2

Improvements:
* [MacOS] Adds Swift Package Manager support.
* [MacOS] Adds support for `returnImage`.
* Added a new `size` property to `Barcode`, that denotes the bounding box of the barcode.

Bugs fixed:
* Fixed some documentation errors for the `size` and `image` of `BarcodeCapture`.
* [iOS] Fixed a bug with `returnImage`.
* [Android/iOS] Adjusted the raw barcode scan value to pass the raw event data, like on MacOS.

## 5.2.1

* Updates the `package:web` dependency to use a version range.

## 5.2.0

This release requires Flutter 3.22.0 and Dart 3.4.

* [Android] Fixed a leak of the barcode scanner.
* [Android] Fixed a crash when encountering invalid numbers for the scan window.
* [Web] Migrates `package:web` to 1.0.0.

## 5.1.1
* This release fixes an issue with automatic starts in the examples.

## 5.1.0
This updates reverts a few breaking changes made in v5.0.0 in order to keep things simple.

* The `onDetect` method has been reinstated in the `MobileScanner` widget, but is nullable. You can
still listen to `MobileScannerController.barcodes` directly by passing null to this parameter.
* The `autoStart` attribute has been reinstated in the `MobileScannerController` and defaults to true. However, if you want
to control which camera is used on start, or you want to manage the lifecycle yourself, you should set
autoStart to false and manually call `MobileScannerController.start({CameraFacing? cameraDirection})`.
* The `controller` is no longer required in the `MobileScanner` widget. However if provided, the user should take care 
of disposing it.
* [Android] Revert Gradle 8 back to Gradle 7, to be inline with most Flutter plugins and prevent build issues.
* [Android] Revert Kotlin back from 1.9 to 1.7 to be inline with most Flutter plugins. Special 1.9 functionality
has been refactored to be compatible with 1.7.


## 5.0.2
Bugs fixed:
* Fixed a crash when the controller is disposed while it is still starting. [#1036](https://github.com/juliansteenbakker/mobile_scanner/pull/1036) (thanks @EArminjon !)
* Fixed an issue that causes the initial torch state to be out of sync.

Improvements:
* Updated the lifeycle code sample to handle not-initialized controllers.

## 5.0.1
Improvements:
* Adjusted the platform checks to use the defaultTargetPlatform API, so that tests can use the correct platform overrides.

## 5.0.0
This major release contains all the changes from the 5.0.0 beta releases, along with the following changes:

Improvements:
* [Android] Remove the Kotlin Standard Library from the dependencies, as it is automatically included in Kotlin 1.4+

## 5.0.0-beta.3
**BREAKING CHANGES:**

* Flutter 3.19.0 is now required.
* [iOS] iOS 12.0 is now the minimum supported iOS version.
* [iOS] Adds a Privacy Manifest.

Bugs fixed:
* Fixed an issue where the camera preview and barcode scanner did not work the second time on web.

Improvements:
* [web] Migrates to extension types. (thanks @koji-1009 !)

## 5.0.0-beta.2
Bugs fixed:
* Fixed an issue where the scan window was not updated when its size was changed. (thanks @navaronbracke !)

## 5.0.0-beta.1
**BREAKING CHANGES:**

* The `width` and `height` of `BarcodeCapture` have been removed, in favor of `size`.
* The `raw` attribute is now `Object?` instead of `dynamic`, so that it participates in type promotion.
* The `MobileScannerArguments` class has been removed from the public API, as it is an internal type.
* The `cameraFacingOverride` named argument for the `start()` method has been renamed to `cameraDirection`.
* The `analyzeImage` function now correctly returns a `BarcodeCapture?` instead of a boolean.
* The `formats` attribute of the `MobileScannerController` is now non-null.
* The `MobileScannerState` enum has been renamed to `MobileScannerAuthorizationState`.
* The various `ValueNotifier`s for the camera state have been removed. Use the `value` of the `MobileScannerController` instead.
* The `hasTorch` getter has been removed. Instead, use the torch state of the controller's value.
  The `TorchState` enum now provides a new value for unavailable flashlights.
* The `autoStart` attribute has been removed from the `MobileScannerController`. The controller should be manually started on-demand.  
* A controller is now required for the `MobileScanner` widget.
* The  `onPermissionSet`, `onStart` and `onScannerStarted` methods have been removed from the `MobileScanner` widget. Instead, await `MobileScannerController.start()`.
* The `startDelay` has been removed from the `MobileScanner` widget. Instead, use a delay between manual starts of one or more controllers.
* The `onDetect` method has been removed from the `MobileScanner` widget. Instead, listen to `MobileScannerController.barcodes` directly.
* The `overlay` widget of the `MobileScanner` has been replaced by a new property, `overlayBuilder`, which provides the constraints for the overlay.
* The torch can no longer be toggled on the web, as this is only available for image tracks and not video tracks. As a result the torch state for the web will always be `TorchState.unavailable`.
* The zoom scale can no longer be modified on the web, as this is only available for image tracks and not video tracks. As a result, the zoom scale will always be `1.0`.

Improvements:
* The `MobileScannerController` is now a ChangeNotifier, with `MobileScannerState` as its model.
* The web implementation now supports alternate URLs for loading the barcode library.

## 4.0.1
Bugs fixed:
* [iOS] Fixed a crash with a nil capture session when starting the camera. (thanks @navaronbracke !)

## 4.0.0
**BREAKING CHANGES:**

* [Android] compileSdk has been upgraded to version 34.
* [Android] Java version has been upgraded to version 17.

## 3.5.7
Improvements:
* Updated js dependency together with other dependencies.
* Reverted compileSdk version to 33 on Android. This update will be released under version 4.0.0.

## 3.5.6
Bugs fixed:
* [web] Fixed a crash with the ZXing barcode format (thanks @hazzo!)
* [web] Fixed stream controller not being closed on web.
* [iOS] Fixed a crash with unsupported torch modes. (thanks @navaronbracke !)
* [iOS] Fixed a crash with the camera discovery session. (thanks @navaronbracke !)

Improvements:
* Upgrade camera dependencies on Android.
* Upgrade compileSdk version to 34 on Android.
* Add numberOfCameras parameter in MobileScannerArguments callback, which shows how many cameras there are available on Android. 
* [Android] Migrated to ResolutionSelector with ResolutionStrategy. You can opt in into the new selector by setting [useNewCameraSelector] in the [MobileScannerController] to true.

## 3.5.5
Bugs fixed:
* Fixed a bug where the scanner would get stuck after denying permissions on Android. (thanks @navaronbracke !)

## 3.5.4
Bugs fixed:
* Fixed a bug with an implicit conversion to integer for the scan timeout for iOS. (thanks @EArminjon !)

## 3.5.2
Improvements:
* Updated to `play-services-mlkit-barcode-scanning` version 18.3.0

Bugs fixed:
* Fixed the `updateScanWindow()` function not completing on Android and MacOS. (thanks @navaronbracke !)
* Fixed some camera access issues, when the camera could have been null on Android. (thanks @navaronbracke !)
* Fixed a crash on Android when there is no camera. (thanks @navaronbracke !)
* Fixed a bug with the `noDuplicates` detection speed. (thanks @pgeof !)
* Fixed a synchronization issue for the torch state. (thanks @navaronbracke !)

## 3.5.1
Improvements:
* The `type` of an `Address` is now non-null.
* The `type` of an `Email` is now non-null.
* The `phoneNumber` of an `SMS` is now non-null.
* The `latitude` and `longitude` of a `GeoPoint` are now non-null.
* The `phones` and `urls` of `ContactInfo` are now non-null.
* The `url` of a `UrlBookmark` is now non-null.
* The `type` of `Phone` is now non-null.
* The `width` and `height` of `BarcodeCapture` are now non-null.
* The `BarcodeCapture` class now exposes a `size`.
* The list of `corners` of a `Barcode` is now non-null.

Bugs fixed:
* Fixed the default values for the `format` and `type` arguments of the Barcode constructor.
  These now use `BarcodeFormat.unknown` and `BarcodeType.unknown`, rather than `BarcodeFormat.ean13` and `BarcodeType.text`.
  (thanks @navaronbracke !)
* Fixed messages not being sent on the main thread for Android, iOS and MacOS. (thanks @navaronbracke !)

## 3.5.0

**NOTE: From this version onwards, `mobile_scanner` requires Android projects to have a `compileSdk` of 34 (Android 14) or higher**

New Features:
* Added the option to switch between bundled and unbundled MLKit for Android. (thanks @woolfred !)
* Added the option to specify the camera resolution for Android. (thanks @EArminjon !)
* Added a sample with a scanner overlay. (thanks @Spyy004 !)

Bugs fixed:
* Fixed the scan window calculation taking into account the widget coordinates, instead of the screen coordinates. (thanks @jlin5 !)
* Fixed the scan window calculation returning wrong results. (thanks @MBulli !)
* Fixed the BarcodeCapture format on MacOS. (thanks @ryanduffyne !)
* Fixed the timeout for scanning on MacOS. (thanks @ryanduffyne !)
* Fixed Android builds failing by downgrading from Kotlin 1.9.10 to 1.7.22. (thanks @vbuberen !)
* Fixed images on iOS being rotated, resulting in bad detection rates. (thanks @EArminjon !)
* Fixed scan timeout not working on iOS. (thanks @navaronbracke !)
* Fixed a crash on iOS when the device is nil. (thanks @navaronbracke !)
* Fixed a case of an unhandled exception when starting the scanner. (thanks @navaronbracke !)

Improvements:
* Improved MacOS memory footprint by using a background queue. (thanks @ryanduffyne !)

## 3.4.1
* Changed MediaQuery.sizeOf(context) to of(context).size for compatibility with older Flutter versions.

## 3.4.0
New Features:
* This PR adds an option to add an overlay to the scanner which is only visible when the scanner has started. (thanks @svenopdehipt !)

Improvements:
* fix a bug in the static interop binding of PhotoCapabilities (thanks @navaronbracke !)
* [Web] add the corners from the ZXing result to the barcode on web (thanks @navaronbracke !)
* update the example app web entrypoint to the latest template by running flutter create . --platforms=web (thanks @navaronbracke !)
* add better handling for the case where scanning barcodes is unsupported (for example a desktop running the browser sample) (thanks @navaronbracke !)
* [Web] fix the permission denied handling on the web, by using the NotAllowedError error message as defined by MDN (thanks @navaronbracke !)
* add app bars with back buttons to the example app (so that you can go back easily) (thanks @navaronbracke !)

* [iOS] Implements a fix from issue iOS After first QR Code Scan, When Scanning again, First Image stays on Camera buffer (thanks @FlockiiX !)

* By dynamically adjusting the positioning and scaling of the scan window relative to the texture, the package ensures optimal coverage and alignment for scanning targets. (thanks @sdkysfzai !)
* In the original package, If there are multiple barcode/qrcodes in the screen, the scan would randomly pick up any barcode/qrcode that shows in the screen, This upgrade fixes it and picks on the qrcode/barcode that is in the center of the camera. (thanks @sdkysfzai !)
* In the original package if you changed the camera size, it would still pick scans even if the barcode are not shown in the screen, This issue is also fixed in the upgraded packaged. (thanks @sdkysfzai !)

* [iOS] This removes a threading warning (and potentially jank). (thanks @ened !)
* [Android] fix(ScanImage): fix android image result is not correct format and orientation (thanks @phanbaohuy96 !)

* [iOS] Respect detectionTimeout on iOS devices, instead of arbitrarily waiting 10 frames (thanks @jorgenpt !)
* [iOS] Don't start a second scan until the first one is done, to keep memory usage more fixed if the device is slow (thanks @jorgenpt !)
* [Android] This PR ensure that the camera is not stopped in the callback. (thanks @g123k !)
* [macOS] Fix some macOS build errors (thanks @svenopdehipt !)

* [Android] Fixed an issue which caused the App Lifecycle States to not work correctly on Android. (thanks @androi7 !)

## 3.3.0
Bugs fixed:
* Fixed bug where onDetect method was being called multiple times
* [Android] Fix Gradle 8 compatibility by adding the `namespace` attribute to the build.gradle.

Improvements:
* [Android] Upgraded camera2 dependency
* Added zoomScale value notifier in MobileScannerController for the application to know the zoom scale value set actually.
  The value is notified from the native SDK(CameraX/AVFoundation).
* Added resetZoomScale() in MobileScannerController to reset zoom ratio with 1x.
  Both Android and iOS, if the device have ultra-wide camera, calling setZoomScale with small value causes to use ultra-wide camera and may be diffcult to detect barcodes.
  resetZoomScale() is useful to use standard camera with zoom 1x.
  setZoomScale() with the specific value can realize same effect, but added resetZoomScale for avoiding floating point errors.
  The application can know what zoom scale value is selected actually by subscribing zoomScale above after calling resetZoomScale.
* [iOS] Call resetZoomScale while starting scan.
  Android camera is initialized with a zoom of 1x, whereas iOS is initialized with the minimum zoom value, which causes to select the ultra-wide camera unintentionally ([iOS] Impossible to focus and scan the QR code due to picking the wide back camera #554).
  Fixed this issue by calling resetZoomScale
* [iOS] Remove zoom animation with ramp function to match Android behavior.

## 3.2.0
Improvements:
* [iOS] Updated GoogleMLKit/BarcodeScanning to 4.0.0 
* [Android] Updated com.google.mlkit:barcode-scanning from 17.0.3 to 17.1.0

Bugs fixed:
* Fixed onDetect not working with analyzeImage when autoStart is false in MobileScannerController
* [iOS] Explicit returned type for compactMap

## 3.1.1
Bugs fixed:
* [iOS] Fixed a bug that caused a crash when switching from camera.

## 3.1.0
Improvements:
* [iOS] No longer automatically focus on faces.
* [iOS] Fixed build error.
* [Web] Waiting for js libs to load.
* Do not returnImage if not specified.
* Added raw data in barcode object.
* Fixed several bugs.

## 3.0.0
This big release contains all improvements from the beta releases.
In addition to that, this release contains:

Improvements:
* Fixed an issue in which the scanner would freeze if two scanner widgets where placed in a page view,
and the paged was swiped. An example has been added in the example app.
You need to set startDelay: true if used in a page view.
* [Web] Automatically inject js libraries.
* [macOS] The minimum build version is now macOS 10.14 in according to the latest Flutter version.
* [Android] Fixed an issue in which the scanWindow would remain even after disposing the scanner.
* Updated dependencies.

## 3.0.0-beta.4
Fixes:
* Fixes a permission bug on Android where denying the permission would cause an infinite loop of permission requests.
* Updates the example app to handle permission errors with the new builder parameter.
  Now it no longer throws uncaught exceptions when the permission is denied.
* Updated several dependencies

Features:
* Added a new `errorBuilder` to the `MobileScanner` widget that can be used to customize the error state of the preview. (Thanks @navaronbracke !) 

## 3.0.0-beta.3
Deprecated:
* The `onStart` method has been renamed to `onScannerStarted`.
* The `onPermissionSet` argument of the `MobileScannerController` is now deprecated.

**BREAKING CHANGES:**

* `MobileScannerException` now uses an `errorCode` instead of a `message`.
* `MobileScannerException` now contains additional details from the original error.
* Refactored `MobileScannerController.start()` to throw `MobileScannerException`s
  with consistent error codes, rather than string messages.
  To handle permission errors, consider catching the result of `MobileScannerController.start()`.
* The `autoResume` attribute has been removed from the `MobileScanner` widget.
  The controller already automatically resumes, so it had no effect.
* Removed `MobileScannerCallback` and `MobileScannerArgumentsCallback` typedef.
* [Web] Replaced `jsqr` library with `zxing-js` for full barcode support.

Improvements:
* Toggling the device torch now does nothing if the device has no torch, rather than throwing an error.
* Removed `called stop while already stopped` messages.

Features:
* You can now provide a `scanWindow` to the `MobileScanner()` widget.
* You can now draw an overlay over the scanned barcode. See the barcode scanner window in the example app for more information.
* Added a new `placeholderBuilder` function to the `MobileScanner` widget to customize the preview placeholder.
* Added `autoStart` parameter to MobileScannerController(). If set to false, controller won't start automatically.
* Added `hasTorch` function on MobileScannerController(). After starting the controller, you can check if the device has a torch.
* [iOS] Support `torchEnabled` parameter from MobileScannerController() on iOS
* [Web] Added ability to use custom barcode scanning js libraries 
  by extending `WebBarcodeReaderBase` class and changing `barCodeReader` property in `MobileScannerWebPlugin`

Fixes:
* Fixes the missing gradle setup for the Android project, which prevented gradle sync from working.
* Fixes `MobileScannerController.stop()` throwing when already stopped.
* Fixes `MobileScannerController.toggleTorch()` throwing if the device has no torch.
  Now it does nothing if the torch is not available.
* Fixes a memory leak where the `MobileScanner` would keep listening to the barcode events.
* Fixes the `MobileScanner` preview depending on all attributes of `MediaQueryData`.
  Now it only depends on its layout constraints.
* Fixed a potential crash when the scanner is restarted due to the app being resumed.
* [iOS] Fix crash when changing torch state
  
## 3.0.0-beta.2

**BREAKING CHANGES:**

* The arguments parameter of onDetect is removed. The data is now returned by the onStart callback
in the MobileScanner widget.
* onDetect now returns the object BarcodeCapture, which contains a List of barcodes and, if enabled, an image.
* allowDuplicates is removed and replaced by MobileScannerSpeed enum.
* onPermissionSet in MobileScanner widget is deprecated and will be removed. Use the onPermissionSet
onPermissionSet callback in MobileScannerController instead.
* [iOS] The minimum deployment target is now 11.0 or higher.

Features:
* The returnImage is working for both iOS and Android. You can enable it in the MobileScannerController.
The image will be returned in the BarcodeCapture object provided by onDetect.
* You can now control the DetectionSpeed, as well as the timeout of the DetectionSpeed. For more
info see the DetectionSpeed documentation. This replaces the allowDuplicates function.

Other improvements:
* Both the [iOS] and [Android] codebases have been refactored completely.
* [iOS] Updated POD dependencies

## 3.0.0-beta.1

**BREAKING CHANGES:**

* [Android] SDK updated to SDK 33.

Features:
* [Web] Add binaryData for raw value.
* [iOS] Captures the last scanned barcode with Barcode.image.
* [iOS] Add support for multiple formats on iOS with BarcodeScannerOptions.
* Add displayValue which returns barcode value in a user-friendly format.
* Add autoResume option to MobileScannerController which automatically resumes the camera when the application is resumed

Other changes:
* [Android] Revert camera2 dependency to stable release
* [iOS] Update barcode scanning library to latest version
* Several minor code improvements

## 2.0.0

**BREAKING CHANGES:**

This version is only compatible with flutter 3.0.0 and later.

## 1.1.2-play-services
This version uses the MLKit play-services model on Android in order to save space.
With the example app, this version reduces the release version from 14.9MB to 7MB.
More information: https://developers.google.com/ml-kit/vision/barcode-scanning/android

## 1.1.2
This version is the last version that will run on Flutter 2.x

Bugfixes:
* Changed onDetect to be mandatory.

## 1.1.1-play-services
This version uses the MLKit play-services model on Android in order to save space.
With the example app, this version reduces the release version from 14.9MB to 7MB.
More information: https://developers.google.com/ml-kit/vision/barcode-scanning/android

## 1.1.1
Bugfixes:
* Add null checks for Android.
* Update camera dependency for Android.
* Fix return type for analyzeImage.
* Add fixes for Flutter 3.

## 1.1.0
Bugfixes:
* Fix for 'stream already listened to' exception.
* Fix building on Android with latest Flutter version.
* Add several WEB improvements.
* Upgraded several dependencies.

## 1.0.0

**BREAKING CHANGES:**

This version adds a new allowDuplicates option which now defaults to FALSE. this means that it will only call onDetect once after a scan.
If you still want duplicates, you can set allowDuplicates to true.
This also means that you don't have to check for duplicates yourself anymore.

New features:
* We now have web support! Keep in mind that only QR codes are supported right now.

Bugfixes:
* Fixed hot reload not working.
* Fixed Navigator.of(context).pop() not working in the example app due to duplicate MaterialApp declaration.
* Fixed iOS MLKit version not resolving the latest version.
* Updated all dependencies

## 0.2.0
You can provide a path to controller.analyzeImage(path) in order to scan a local photo from the gallery!
Check out the example app to see how you can use the image_picker plugin to retrieve a photo from
the gallery. Please keep in mind that this feature is only supported on Android and iOS.

Another feature that has been added is a format selector!
Just keep in mind that iOS for now only supports 1 selected barcode.

## 0.1.3
* Fixed crash after asking permission. [#29](https://github.com/juliansteenbakker/mobile_scanner/issues/29)
* Upgraded cameraX from 1.1.0-beta01 to 1.1.0-beta02

## 0.1.2
* MobileScannerArguments is now exported. [#7](https://github.com/juliansteenbakker/mobile_scanner/issues/7)

Bugfixes:
* Fixed application crashing when stop() or start() is called multiple times. [#5](https://github.com/juliansteenbakker/mobile_scanner/issues/5)
* Fixes controller not being disposed correctly. [#23](https://github.com/juliansteenbakker/mobile_scanner/issues/23)
* Catch error when no camera is found. [#19](https://github.com/juliansteenbakker/mobile_scanner/issues/19)

## 0.1.1
mobile_scanner is now compatible with sdk >= 2.12 and flutter >= 2.2.0

## 0.1.0
We now have MacOS support using Apple's Vision framework!
Keep in mind that for now, only the raw value of the barcode object is supported.

Bugfixes:
* Fixed a crash when dispose is called in a overridden method. [#5](https://github.com/juliansteenbakker/mobile_scanner/issues/5) 

## 0.0.3
* Added some API docs and README
* Updated the example app

## 0.0.2
Fixed on iOS:
* You can now set the torch
* You can select the camera you want to use

## 0.0.1
Initial release!
Things working on Android:
* Scanning barcodes using the latest version of MLKit and CameraX!
* Switching camera's
* Toggling of the torch (flash)

Things working on iOS:
* Scanning barcodes using the latest version of MLKit and AVFoundation!<|MERGE_RESOLUTION|>--- conflicted
+++ resolved
@@ -1,4 +1,3 @@
-<<<<<<< HEAD
 ## 7.0.0-beta.4
 
 **BREAKING CHANGES:**
@@ -54,11 +53,10 @@
 * [Apple] The zoom slider does not work correctly.
 * [Apple] The scan window does not work correctly.
 * [Apple] The camera flash briefly shows when the camera is started.
-=======
+
 ## 6.0.4
 Bugs fixed:
 * [Android] Fixed UI stutter when `returnImage` is true.
->>>>>>> f7d218dc
 
 ## 6.0.3
 New features:
