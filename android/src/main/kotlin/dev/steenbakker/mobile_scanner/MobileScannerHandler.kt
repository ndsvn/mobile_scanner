package dev.steenbakker.mobile_scanner

import android.app.Activity
import android.net.Uri
import android.os.Handler
import android.os.Looper
import android.util.Size
import androidx.camera.core.CameraSelector
import androidx.camera.core.ExperimentalGetImage
import com.google.mlkit.vision.barcode.BarcodeScannerOptions
import dev.steenbakker.mobile_scanner.objects.BarcodeFormats
import dev.steenbakker.mobile_scanner.objects.DetectionSpeed
import dev.steenbakker.mobile_scanner.objects.MobileScannerErrorCodes
import io.flutter.plugin.common.BinaryMessenger
import io.flutter.plugin.common.MethodCall
import io.flutter.plugin.common.MethodChannel
import io.flutter.plugin.common.PluginRegistry.RequestPermissionsResultListener
import io.flutter.embedding.engine.plugins.activity.ActivityPluginBinding
import io.flutter.view.TextureRegistry
import java.io.File

class MobileScannerHandler(
    private val activity: Activity,
    private val barcodeHandler: BarcodeHandler,
    binaryMessenger: BinaryMessenger,
    private val permissions: MobileScannerPermissions,
    private val addPermissionListener: (RequestPermissionsResultListener) -> Unit,
    textureRegistry: TextureRegistry): MethodChannel.MethodCallHandler {

    private val analyzeImageErrorCallback: AnalyzerErrorCallback = {
        Handler(Looper.getMainLooper()).post {
            analyzerResult?.error(MobileScannerErrorCodes.BARCODE_ERROR, it, null)
            analyzerResult = null
        }
    }

    private val analyzeImageSuccessCallback: AnalyzerSuccessCallback = {
        Handler(Looper.getMainLooper()).post {
            analyzerResult?.success(mapOf(
                "name" to "barcode",
                "data" to it
            ))
            analyzerResult = null
        }
    }

    private var analyzerResult: MethodChannel.Result? = null

    private val callback: MobileScannerCallback = { barcodes: List<Map<String, Any?>>, image: ByteArray?, width: Int?, height: Int? ->
        barcodeHandler.publishEvent(mapOf(
            "name" to "barcode",
            "data" to barcodes,
            // The image dimensions are always provided.
            // The image bytes are only non-null when `returnImage` is true.
            "image" to mapOf(
                "bytes" to image,
                "width" to width?.toDouble(),
                "height" to height?.toDouble(),
            )
        ))
    }

    private val errorCallback: MobileScannerErrorCallback = {error: String ->
        barcodeHandler.publishError(MobileScannerErrorCodes.BARCODE_ERROR, error, null)
    }

    private var methodChannel: MethodChannel? = null

    private var mobileScanner: MobileScanner? = null

    private val torchStateCallback: TorchStateCallback = {state: Int ->
        // Off = 0, On = 1
        barcodeHandler.publishEvent(mapOf("name" to "torchState", "data" to state))
    }

    private val zoomScaleStateCallback: ZoomScaleStateCallback = {zoomScale: Double ->
        barcodeHandler.publishEvent(mapOf("name" to "zoomScaleState", "data" to zoomScale))
    }

    init {
        methodChannel = MethodChannel(binaryMessenger,
            "dev.steenbakker.mobile_scanner/scanner/method")
        methodChannel!!.setMethodCallHandler(this)
        mobileScanner = MobileScanner(activity, textureRegistry, callback, errorCallback)
    }

    fun dispose(activityPluginBinding: ActivityPluginBinding) {
        methodChannel?.setMethodCallHandler(null)
        methodChannel = null
        mobileScanner?.dispose()
        mobileScanner = null

        val listener: RequestPermissionsResultListener? = permissions.getPermissionListener()

        if(listener != null) {
            activityPluginBinding.removeRequestPermissionsResultListener(listener)
        }
    }

    @ExperimentalGetImage
    override fun onMethodCall(call: MethodCall, result: MethodChannel.Result) {
        when (call.method) {
            "state" -> result.success(permissions.hasCameraPermission(activity))
            "request" -> permissions.requestPermission(
                activity,
                addPermissionListener,
                object: MobileScannerPermissions.ResultCallback {
                    override fun onResult(errorCode: String?) {
                        when(errorCode) {
                            null -> result.success(true)
                            MobileScannerErrorCodes.CAMERA_ACCESS_DENIED -> result.success(false)
                            MobileScannerErrorCodes.CAMERA_PERMISSIONS_REQUEST_ONGOING -> result.error(
                                MobileScannerErrorCodes.CAMERA_PERMISSIONS_REQUEST_ONGOING,
                                MobileScannerErrorCodes.CAMERA_PERMISSIONS_REQUEST_ONGOING_MESSAGE, null)
                            else -> result.error(
                                MobileScannerErrorCodes.GENERIC_ERROR, MobileScannerErrorCodes.GENERIC_ERROR_MESSAGE, null)
                        }
                    }
                })
            "start" -> start(call, result)
            "pause" -> pause(result)
            "stop" -> stop(result)
            "toggleTorch" -> toggleTorch(result)
            "analyzeImage" -> analyzeImage(call, result)
            "setScale" -> setScale(call, result)
            "resetScale" -> resetScale(result)
            "updateScanWindow" -> updateScanWindow(call, result)
            "setShouldConsiderInvertedImages" -> setShouldConsiderInvertedImages(call, result)
            else -> result.notImplemented()
        }
    }

    @ExperimentalGetImage
    private fun start(call: MethodCall, result: MethodChannel.Result) {
        val torch: Boolean = call.argument<Boolean>("torch") ?: false
        val facing: Int = call.argument<Int>("facing") ?: 0
        val formats: List<Int>? = call.argument<List<Int>>("formats")
        val returnImage: Boolean = call.argument<Boolean>("returnImage") ?: false
        val speed: Int = call.argument<Int>("speed") ?: 1
        val timeout: Int = call.argument<Int>("timeout") ?: 250
        val cameraResolutionValues: List<Int>? = call.argument<List<Int>>("cameraResolution")
        val cameraResolution: Size? = if (cameraResolutionValues != null) {
            Size(cameraResolutionValues[0], cameraResolutionValues[1])
        } else {
            null
        }
        val shouldConsiderInvertedImages: Boolean = call.argument<Boolean>("shouldConsiderInvertedImages") ?: false

        val barcodeScannerOptions: BarcodeScannerOptions? = buildBarcodeScannerOptions(formats)

        val position =
            if (facing == 0) CameraSelector.DEFAULT_FRONT_CAMERA else CameraSelector.DEFAULT_BACK_CAMERA

        val detectionSpeed: DetectionSpeed = when (speed) {
            0 -> DetectionSpeed.NO_DUPLICATES
            1 -> DetectionSpeed.NORMAL
            else -> DetectionSpeed.UNRESTRICTED
        }

        mobileScanner!!.start(
            barcodeScannerOptions,
            returnImage,
            position,
            torch,
            detectionSpeed,
            torchStateCallback,
            zoomScaleStateCallback,
            mobileScannerStartedCallback = {
                Handler(Looper.getMainLooper()).post {
                    result.success(mapOf(
                        "textureId" to it.id,
                        "size" to mapOf("width" to it.width, "height" to it.height),
                        "currentTorchState" to it.currentTorchState,
                        "numberOfCameras" to it.numberOfCameras
                    ))
                }
            },
            mobileScannerErrorCallback = {
                Handler(Looper.getMainLooper()).post {
                    when (it) {
                        is AlreadyStarted -> {
                            result.error(
                                MobileScannerErrorCodes.ALREADY_STARTED_ERROR,
                                MobileScannerErrorCodes.ALREADY_STARTED_ERROR_MESSAGE,
                                null
                            )
                        }
                        is CameraError -> {
                            result.error(
                                MobileScannerErrorCodes.CAMERA_ERROR,
                                MobileScannerErrorCodes.CAMERA_ERROR_MESSAGE,
                                null
                            )
                        }
                        is NoCamera -> {
                            result.error(
                                MobileScannerErrorCodes.NO_CAMERA_ERROR,
                                MobileScannerErrorCodes.NO_CAMERA_ERROR_MESSAGE,
                                null
                            )
                        }
                        else -> {
                            result.error(
                                MobileScannerErrorCodes.GENERIC_ERROR,
                                MobileScannerErrorCodes.GENERIC_ERROR_MESSAGE,
                                null
                            )
                        }
                    }
                }
            },
            timeout.toLong(),
<<<<<<< HEAD
            cameraResolution,
            useNewCameraSelector,
            shouldConsiderInvertedImages,
=======
            cameraResolution
>>>>>>> 79588c6e
        )
    }

    private fun setShouldConsiderInvertedImages(call: MethodCall, result: MethodChannel.Result) {
        val shouldConsiderInvertedImages = call.argument<Boolean?>("shouldConsiderInvertedImages")

        if (shouldConsiderInvertedImages != null)
            mobileScanner?.shouldConsiderInvertedImages = shouldConsiderInvertedImages

        result.success(null)
    }

    private fun pause(result: MethodChannel.Result) {
        try {
            mobileScanner!!.pause()
            result.success(null)
        } catch (e: Exception) {
            when (e) {
                is AlreadyPaused, is AlreadyStopped -> result.success(null)
                else -> throw e
            }
        }
    }

    private fun stop(result: MethodChannel.Result) {
        try {
            mobileScanner!!.stop()
            result.success(null)
        } catch (e: AlreadyStopped) {
            result.success(null)
        }
    }

    private fun analyzeImage(call: MethodCall, result: MethodChannel.Result) {
        analyzerResult = result

        val formats: List<Int>? = call.argument<List<Int>>("formats")
        val filePath: String = call.argument<String>("filePath")!!

        mobileScanner!!.analyzeImage(
            Uri.fromFile(File(filePath)),
            buildBarcodeScannerOptions(formats),
            analyzeImageSuccessCallback,
            analyzeImageErrorCallback)
    }

    private fun toggleTorch(result: MethodChannel.Result) {
        mobileScanner?.toggleTorch()
        result.success(null)
    }

    private fun setScale(call: MethodCall, result: MethodChannel.Result) {
        try {
            mobileScanner!!.setScale(call.arguments as Double)
            result.success(null)
        } catch (e: ZoomWhenStopped) {
            result.error(
                MobileScannerErrorCodes.SET_SCALE_WHEN_STOPPED_ERROR, MobileScannerErrorCodes.SET_SCALE_WHEN_STOPPED_ERROR_MESSAGE, null)
        } catch (e: ZoomNotInRange) {
            result.error(
                MobileScannerErrorCodes.GENERIC_ERROR, MobileScannerErrorCodes.INVALID_ZOOM_SCALE_ERROR_MESSAGE, null)
        }
    }

    private fun resetScale(result: MethodChannel.Result) {
        try {
            mobileScanner!!.resetScale()
            result.success(null)
        } catch (e: ZoomWhenStopped) {
            result.error(
                MobileScannerErrorCodes.SET_SCALE_WHEN_STOPPED_ERROR, MobileScannerErrorCodes.SET_SCALE_WHEN_STOPPED_ERROR_MESSAGE, null)
        }
    }

    private fun updateScanWindow(call: MethodCall, result: MethodChannel.Result) {
        mobileScanner?.scanWindow = call.argument<List<Float>?>("rect")

        result.success(null)
    }

    private fun buildBarcodeScannerOptions(formats: List<Int>?): BarcodeScannerOptions? {
        if (formats == null) {
            return null
        }

        val formatsList: MutableList<Int> = mutableListOf()

        for (formatValue in formats) {
            formatsList.add(BarcodeFormats.fromRawValue(formatValue).intValue)
        }

        if (formatsList.size == 1) {
            return BarcodeScannerOptions.Builder().setBarcodeFormats(formatsList.first())
                .build()
        }

        return BarcodeScannerOptions.Builder().setBarcodeFormats(
            formatsList.first(),
            *formatsList.subList(1, formatsList.size).toIntArray()
        ).build()
    }
}<|MERGE_RESOLUTION|>--- conflicted
+++ resolved
@@ -210,13 +210,9 @@
                 }
             },
             timeout.toLong(),
-<<<<<<< HEAD
             cameraResolution,
             useNewCameraSelector,
             shouldConsiderInvertedImages,
-=======
-            cameraResolution
->>>>>>> 79588c6e
         )
     }
 
